import {
  ReactFlow,
  ReactFlowProvider,
  Background,
  Controls,
  BackgroundVariant,
  applyNodeChanges,
  applyEdgeChanges,
  addEdge,
  Handle,
  Position,
  MarkerType,
  useReactFlow,
  ConnectionMode,
  getIncomers,
  getOutgoers,
} from "reactflow";
import type {
  OnNodesChange,
  NodeProps,
  Node,
  Connection,
  Edge,
  OnEdgesChange,
  OnConnectStart,
  OnConnectEnd,
  ReactFlowInstance,
} from "reactflow";
import { useState, useCallback, useRef, useEffect, Suspense } from "react";
import "reactflow/dist/style.css";
import { Panel, PanelGroup, PanelResizeHandle } from "react-resizable-panels";
import {
  createClaimNode,
  type ClaimNode,
  type ClaimType,
  type ClaimData,
  type Evidence,
  type ExportedGraphData,
} from "../../types/graph";
import type { ClaimEdge, EdgeType } from "../../types/edges";
import NodeProperties from "../NodeProperties/NodeProperties";
import EdgeProperties from "../Edges/EdgeProperties";
import CustomEdge from "../Edges/CustomEdge";
import { useDispatch, useSelector } from "react-redux";
import type { RootState } from "../../store";
import { useRouter, useSearchParams } from "next/navigation";
import {
  saveGraph,
  setCurrentGraph,
  fetchSupportingDocuments,
} from "../../store/slices/graphsSlice";
import { ControlButton } from "reactflow";
import SupportingDocumentUploadModal from "./SupportingDocumentUploadModal";
import type {
  GraphItem,
  SupportingDocument,
} from "../../store/slices/graphsSlice";
import { v4 as uuidv4 } from "uuid";
import Image from "next/image";
import {
  PlusIcon,
  TrashIcon,
  ArrowPathIcon,
  ShareIcon,
  ArrowDownTrayIcon,
  CheckIcon,
  CursorArrowRaysIcon,
  HandRaisedIcon,
  MagnifyingGlassPlusIcon,
  MagnifyingGlassMinusIcon,
  ChatBubbleLeftIcon,
  ArrowUturnLeftIcon,
  ArrowUturnRightIcon,
  ChevronLeftIcon,
  ChevronRightIcon,
  EllipsisVerticalIcon,
  ArrowsPointingInIcon,
  DocumentTextIcon,
  DocumentCheckIcon,
  SparklesIcon,
  DocumentIcon,
  LockClosedIcon,
  LockOpenIcon,
  DocumentMagnifyingGlassIcon,
  ArrowTrendingUpIcon,
  ArrowTrendingDownIcon,
  ArrowPathRoundedSquareIcon,
  ArrowsPointingOutIcon,
} from "@heroicons/react/24/outline";
import { fetchUserData } from "../../store/slices/userSlice";
import html2canvas from "html2canvas";
import jsPDF from "jspdf";
import ChatBox from "../ChatBox";
import { extractTextFromImage } from "../../lib/extractImageText";
import React from "react";
import MessageBox from "./MessageBox";
import CommandMessageBox from "./CommandMessageBox";
import PDFPreviewer from "./PDFPreviewer";
import type { PDFPreviewerHandle } from "./PDFPreviewer";
import ImagePreviewer from "./ImagePreviewer";

const getNodeStyle: (type: string) => React.CSSProperties = (type) => {
  const getColors = (type: string) => {
    switch (type) {
      case "factual":
        return {
          background: "#eeeeee",
          header: "#aeaeae",
        };
      case "value":
        return {
          background: "#ecf4e4",
          header: "#94bc84",
        };
      case "policy":
        return {
          background: "#EAF0F7",
          header: "#91A4C2",
        };
      default:
        return {
          background: "#eeeeee",
          header: "#aeaeae",
        };
    }
  };

  const colors = getColors(type);

  return {
    backgroundColor: colors.background,
    color: "#000000",
    padding: "0 8px 4px 8px",
    fontFamily: "Arial, sans-serif",
    fontSize: "7px",
    cursor: "pointer",
    minWidth: "90px",
    maxWidth: "140px",
    width: "fit-content",
    display: "flex",
    justifyContent: "center",
    alignItems: "center",
    textAlign: "center" as const,
    transition: "all 200ms ease",
    boxShadow: "0 2px 4px rgba(0, 0, 0, 0.15)",
    // border: "none",
    border: `1.2px solid ${colors.header}`,
    borderRadius: "3px",
  };
};

const CustomNode = ({ data, id, selected }: NodeProps<ClaimData>) => {
  const [isEditing, setIsEditing] = useState(false);
  const [localText, setLocalText] = useState(data.text);
  const inputRef = useRef<HTMLInputElement>(null);
  const CHARACTER_LIMIT = 200;

  const colors = (() => {
    switch (data.type) {
      case "factual":
        return {
          background: "#eeeeee",
          header: "#aeaeae",
        };
      case "value":
        return {
          background: "#ecf4e4",
          header: "#94bc84",
        };
      case "policy":
        return {
          background: "#EAF0F7",
          header: "#91A4C2",
        };
      default:
        return {
          background: "#eeeeee",
          header: "#aeaeae",
        };
    }
  })();

  useEffect(() => {
    if (!isEditing && localText !== data.text) {
      setLocalText(data.text);
    }
  }, [data.text, isEditing]);

  const handleDoubleClick = (e: React.MouseEvent) => {
    e.stopPropagation();
    setIsEditing(true);
  };

  const handleBlur = () => {
    setIsEditing(false);
    if (localText !== data.text) {
      data.onChange?.(localText);
    }
  };

  const handleKeyDown = (e: React.KeyboardEvent<HTMLInputElement>) => {
    if (e.key === "Enter") {
      inputRef.current?.blur();
    } else if (e.key === "Escape") {
      setLocalText(data.text);
      setIsEditing(false);
    }
    e.stopPropagation();
  };

  useEffect(() => {
    if (isEditing) {
      inputRef.current?.focus();
      inputRef.current?.select();
    }
  }, [isEditing]);

  const truncateText = (text: string) => {
    if (text.length <= CHARACTER_LIMIT) return text;
    return text.slice(0, CHARACTER_LIMIT) + "...";
  };

  return (
    <>
      <Handle
        type="target"
        position={Position.Left}
        className="!absolute !w-1 !h-1 !bg-black !rounded-full !z-10 !border !border-white !border-[0.5px]"
        style={{
          left: "-0.45px",
          top: "50%",
          transform: "translate(-50%, -50%)",
          border: "none",
          outline: "none",
          boxShadow: "none",
        }}
      />
      <div className="flex flex-col w-full p-0 m-0 group">
        {/* Corner header section */}
        <div
          style={{
            position: "absolute",
            top: "-0.35px", // Align with border
            left: "-0.35px", // Align with border
            width: "fit-content",
            minWidth: "10px",
            maxWidth: "40px",
            height: "8px",
            backgroundColor: colors.header,
            borderBottomRightRadius: "3px",
            borderTopLeftRadius: "3px",
            zIndex: 1,
            display: "flex",
            alignItems: "center",
            justifyContent: "center",
            color: "#000000",
            fontSize: "7px",
            fontWeight: "200",
            letterSpacing: "0.03em",
            fontFamily: "Arial, sans-serif",
            padding: "5px",
          }}
        >
          {data.type === "factual"
            ? "Factual"
            : data.type.charAt(0).toUpperCase() + data.type.slice(1)}
        </div>
        {/* Content section */}
        <div
          onDoubleClick={handleDoubleClick}
          className={`w-full px-1.5 ${isEditing ? "nodrag" : ""}`}
          style={{
            fontFamily: "Arial, sans-serif",
            fontSize: "7px",
            paddingTop: "10px",
            paddingBottom: "0px",
          }}
        >
          {isEditing ? (
            <input
              ref={inputRef}
              type="text"
              value={localText}
              onChange={(e) => setLocalText(e.target.value)}
              onBlur={handleBlur}
              onKeyDown={handleKeyDown}
              className="w-full bg-transparent outline-none border-b border-gray-300"
              style={{ fontFamily: "DM Sans, sans-serif", fontSize: "8px" }}
              onClick={(e) => e.stopPropagation()}
            />
          ) : (
            // Fon
            <div className="w-full break-words text-[8px]">
              {truncateText(data.text || "Click to edit")}
            </div>
          )}
        </div>
      </div>
      <Handle
        type="source"
        position={Position.Right}
        className="!absolute !w-1 !h-1 !bg-black !rounded-full !z-10 !border !border-white !border-[0.5px]"
        style={{
          right: "-0.45px",
          top: "50%",
          transform: "translate(50%, -50%)",
          border: "none",
          outline: "none",
          boxShadow: "none",
        }}
      />
    </>
  );
};

const nodeTypes = {
  default: CustomNode,
};

const edgeTypes = {
  custom: CustomEdge,
};

// Add prop type for GraphCanvas
interface GraphCanvasProps {
  hideNavbar?: boolean;
}

const GraphCanvasInner = ({ hideNavbar = false }: GraphCanvasProps) => {
  const router = useRouter();
  const dispatch: any = useDispatch();
  const searchParams = useSearchParams();
  const graphId = searchParams?.get("id");
  const [selectedTool, setTool] = useState<
    "select" | "pan" | "zoom-in" | "zoom-out"
  >("select");
  const [isNavExpanded, setIsNavExpanded] = useState(false);

  const currentGraph = useSelector(
    (state: RootState) =>
      state.graphs.currentGraph as {
        id?: string;
        graph_name?: string;
        graph_data?: {
          nodes?: ClaimNode[];
          edges?: ClaimEdge[];
          evidence?: Evidence[];
        };
      } | null
  );
  const { profile } = useSelector((state: RootState) => state.user);
  const [title, setTitle] = useState(
    currentGraph?.graph_name || "Untitled Graph"
  );
  const [isEditing, setIsEditing] = useState(false);
  const [isEvidencePanelOpen, setIsEvidencePanelOpen] = useState(true);
  const [nodes, setNodes] = useState<ClaimNode[]>([]);
  const [edges, setEdges] = useState<ClaimEdge[]>([]);
  const [isAddNodeOpen, setIsAddNodeOpen] = useState(false);
  const [selectedNode, setSelectedNode] = useState<ClaimNode | null>(null);
  const [selectedEdge, setSelectedEdge] = useState<ClaimEdge | null>(null);
  const [selectedEdgeType, setSelectedEdgeType] =
    useState<EdgeType>("supporting");
  const { project, undo, redo, canUndo, canRedo } =
    useReactFlow() as ReactFlowInstance & {
      undo: () => void;
      redo: () => void;
      canUndo: boolean;
      canRedo: boolean;
    };
  const reactFlowInstance = useReactFlow();
  const [connectingNodeId, setConnectingNodeId] = useState<string | null>(null);
  const [connectingHandleType, setConnectingHandleType] = useState<
    "source" | "target" | null
  >(null);
  const [currentGraphId, setCurrentGraphId] = useState<string | undefined>(
    undefined
  );
  const connectionCompleted = useRef(false);
  const [supportingDocuments, setSupportingDocuments] = useState<
    Array<{
      id: string;
      name: string;
      type: "document" | "image";
      url: string;
      uploadDate: Date;
      uploader: string;
      size?: number;
    }>
  >([]);
  const [toast, setToast] = useState<string | null>(null);
  const [isAddEvidenceOpen, setIsAddEvidenceOpen] = useState(false);
  const [newEvidence, setNewEvidence] = useState({
    title: "",
    supportingDocId: "",
    excerpt: "",
  });
  const [evidenceCards, setEvidenceCards] = useState<
    Array<{
      id: string;
      title: string;
      supportingDocId: string;
      supportingDocName: string;
      excerpt: string;
      confidence: number;
    }>
  >([]);
  const [selectedEvidenceCard, setSelectedEvidenceCard] = useState<
    null | (typeof evidenceCards)[0]
  >(null);
  const [isUploadModalOpen, setIsUploadModalOpen] = useState(false);
  const [isProfileOpen, setIsProfileOpen] = useState(false);
  const profileRef = useRef<HTMLDivElement>(null);
  const [isMenuOpen, setIsMenuOpen] = useState(false);
  const menuRef = useRef<HTMLDivElement>(null);
  const [isAICopilotOpen, setIsAICopilotOpen] = useState(false);
  const [isAICopilotFrozen, setIsAICopilotFrozen] = useState(false);

  // Add state for loading OCR
  const [ocrLoading, setOcrLoading] = useState(false);
  const [ocrError, setOcrError] = useState<string | null>(null);

  // Use supportingDocuments from Redux
  const supportingDocumentsRedux = useSelector((state: RootState) =>
    currentGraphId ? state.graphs.supportingDocuments[currentGraphId] || [] : []
  );

  // Map Redux docs to local state shape
  useEffect(() => {
    const newDocs = supportingDocumentsRedux.map((doc) => ({
      id: doc.id,
      name: doc.name,
      type: doc.type as "document" | "image",
      url: doc.url,
      uploadDate: doc.upload_date ? new Date(doc.upload_date) : new Date(),
      uploader: doc.uploader_email || "Unknown",
      size: doc.size,
    }));

    // Only update if the documents have actually changed
    const hasChanged =
      JSON.stringify(newDocs) !== JSON.stringify(supportingDocuments);
    if (hasChanged) {
      setSupportingDocuments(newDocs);
    }
  }, [supportingDocumentsRedux, supportingDocuments]);

  // Add effect to handle URL params
  const graphs = useSelector((state: RootState) => state.graphs.items);

  useEffect(() => {
    if (graphId && !currentGraph?.id) {
      const graphItem = graphs.find((g: GraphItem) => g.id === graphId) || null;
      if (graphItem) {
        console.log("Setting currentGraph from graphs:", graphItem);
        dispatch(setCurrentGraph(graphItem));
        setCurrentGraphId(graphId);
      }
    }
  }, [graphId, currentGraph, dispatch, graphs]);

  // Add effect to fetch supporting documents when currentGraphId changes
  useEffect(() => {
    if (currentGraphId) {
      console.log("Fetching supporting documents for graph:", currentGraphId);
      dispatch(fetchSupportingDocuments(currentGraphId));
    }
  }, [currentGraphId, dispatch]);

  // After graph loads, set currentGraphId and log profile
  useEffect(() => {
    if (currentGraph && currentGraph.id) {
      setCurrentGraphId(currentGraph.id);
      console.log("currentGraphId set:", currentGraph.id);
    }
    if (profile) {
      console.log("Profile loaded:", profile);
    }
  }, [currentGraph, profile]);

  // Load graph data into state when currentGraph changes
  useEffect(() => {
    if (currentGraph) {
      console.log("Loading graph data:", currentGraph); // Debug log

      // Set the title from the graph name
      if (currentGraph.graph_name) {
        console.log("Setting graph title to:", currentGraph.graph_name); // Debug log
        setTitle(currentGraph.graph_name);
      } else {
        console.warn("No graph name found in currentGraph:", currentGraph);
        setTitle("Untitled Graph");
      }

      // Ensure we set the graph ID first
      if (currentGraph.id) {
        console.log("Setting current graph ID:", currentGraph.id); // Debug log
        setCurrentGraphId(currentGraph.id);
      } else {
        console.error("No graph ID in currentGraph:", currentGraph);
      }

      // Transform nodes to include required ReactFlow properties
      const formattedNodes = (currentGraph.graph_data?.nodes || []).map(
        (node) => {
          const nodeData = node.data || node;
          return {
            id: node.id,
            type: "default" as const,
            position: node.position,
            data: {
              text: nodeData.text || "New Claim",
              type: nodeData.type || "factual",
              author: nodeData.author,
              belief: nodeData.belief || 0.5,
              created_on: nodeData.created_on || new Date().toISOString(),
              onChange: (newText: string) => {
                handleNodeUpdate(node.id, {
                  data: { ...nodeData, text: newText },
                });
              },
              evidenceIds: nodeData.evidenceIds || [],
              onEvidenceDrop: (evidenceId: string) => {
                handleNodeUpdate(node.id, {
                  data: {
                    ...nodeData,
                    evidenceIds: [...(nodeData.evidenceIds || []), evidenceId],
                  },
                });
              },
            },
            style: getNodeStyle(nodeData.type || node.type), // Always use getNodeStyle
          };
        }
      );

      // Transform edges to include required ReactFlow properties
      const formattedEdges = (currentGraph.graph_data?.edges || []).map(
        (edge) => {
          let edgeType: EdgeType = "supporting";
          let confidence: number = 0;
          // If edge is a ClaimEdge (has 'data'), use its data
          if ("data" in edge && edge.data) {
            edgeType = edge.data.edgeType || "supporting";
            confidence = edge.data.confidence ?? 0;
          } else if ("weight" in edge && typeof edge.weight === "number") {
            // Legacy or exported edge
            confidence = edge.weight;
            edgeType = edge.weight >= 0 ? "supporting" : "attacking";
          }
          return {
            id: edge.id,
            source: edge.source,
            target: edge.target,
            type: "custom" as const,
            data: {
              edgeType,
              confidence,
            },
            markerStart: {
              type: MarkerType.ArrowClosed,
              color: edgeType === "supporting" ? "#166534" : "#991B1B",
            },
          };
        }
      );

      console.log("Formatted nodes:", formattedNodes); // Debug log
      console.log("Formatted edges:", formattedEdges); // Debug log

      setNodes(formattedNodes);
      setEdges(formattedEdges);
    }
  }, [currentGraph]);

  // Load evidence from graph_data when currentGraph changes
  useEffect(() => {
    if (currentGraph?.graph_data?.evidence) {
      setEvidenceCards(
        currentGraph.graph_data.evidence.map((ev) => ({
          ...ev,
          confidence: typeof ev.confidence === "number" ? ev.confidence : 0.5,
        }))
      );
    } else {
      setEvidenceCards([]);
    }
  }, [currentGraph]);

  const handleTitleChange = (e: React.KeyboardEvent<HTMLInputElement>) => {
    if (e.key === "Enter") {
      setIsEditing(false);
    }
  };

  const addNode = (type: ClaimType) => {
    const newNode = {
      ...createClaimNode("new node", type),
      data: {
        ...createClaimNode("new node", type).data,
        text: "new node",
        author: profile?.email || "Anonymous",
        onChange: (newText: string) => {
          handleNodeUpdate(newNode.id, {
            data: { ...newNode.data, text: newText },
          });
        },
      },
      style: getNodeStyle(type), // Explicitly set the style
    };
    setNodes((nds) => [...nds, newNode]);
    setIsAddNodeOpen(false);
  };

  const onNodesChange: OnNodesChange = (changes) => {
    setNodes((nds) => applyNodeChanges(changes, nds) as ClaimNode[]);
  };

  const onEdgesChange: OnEdgesChange = useCallback((changes) => {
    setEdges((eds) => applyEdgeChanges(changes, eds) as ClaimEdge[]);
  }, []);

  const onConnect = useCallback(
    (params: Connection) => {
      connectionCompleted.current = true; // Mark that a connection was made
      // Check if an edge already exists between these nodes
      const edgeExists = edges.some(
        (edge) =>
          (edge.source === params.source && edge.target === params.target) ||
          (edge.source === params.target && edge.target === params.source)
      );

      // If edge exists, don't create a new one
      if (edgeExists) return;

      const newEdge: ClaimEdge = {
        id: `e${params.source}-${params.target}`,
        source: params.source!,
        target: params.target!,
        type: "custom" as const,
        data: {
          edgeType: "supporting", // default, will be updated by user
          confidence: 0,
        },
        markerStart: {
          type: MarkerType.ArrowClosed,
          color: "#166534",
        },
      };
      setEdges((eds) => addEdge(newEdge, eds) as ClaimEdge[]);
    },
    [edges]
  );

  const onConnectStart: OnConnectStart = useCallback(
    (_, { nodeId, handleType }) => {
      setConnectingNodeId(nodeId);
      setConnectingHandleType(handleType);
    },
    []
  );

  const onConnectEnd: OnConnectEnd = useCallback(
    (event) => {
      if (!connectingNodeId || !connectingHandleType) return;

      const target = event.target as Element;
      const targetIsPane = target.classList.contains("react-flow__pane");
      const targetIsHandle = target.classList.contains("react-flow__handle");
      const insideNode = !!target.closest(".react-flow__node");

      // Debug log
      console.log(
        "onConnectEnd event target:",
        target,
        "targetIsPane:",
        targetIsPane,
        "targetIsHandle:",
        targetIsHandle,
        "insideNode:",
        insideNode,
        "connectionCompleted:",
        connectionCompleted.current
      );

      // Clean up connection state
      setConnectingNodeId(null);
      setConnectingHandleType(null);

      // Use setTimeout to check after the event loop
      setTimeout(() => {
        if (connectionCompleted.current) {
          connectionCompleted.current = false; // Reset for next attempt
          return;
        }
        // Only create new node when dropping on empty canvas space (not on node or handle)
        if (!targetIsPane || targetIsHandle || insideNode) return;

        // Get the position where the drag ended
        const { top, left } = document
          .querySelector(".react-flow")
          ?.getBoundingClientRect() || { top: 0, left: 0 };
        const position = project({
          x: (event as MouseEvent).clientX - left,
          y: (event as MouseEvent).clientY - top,
        });

        // Create the new node
        const newNode = {
          ...createClaimNode("new node", "factual"),
          position,
          data: {
            ...createClaimNode("new node", "factual").data,
            text: "new node",
            onChange: (newText: string) => {
              handleNodeUpdate(newNode.id, {
                data: { ...newNode.data, text: newText },
              });
            },
          },
          style: getNodeStyle("factual"), // Explicitly set the style
        };

        // Create the edge between the nodes
        const newEdge: ClaimEdge = {
          id: `e${connectingNodeId}-${newNode.id}`,
          source:
            connectingHandleType === "source" ? connectingNodeId : newNode.id,
          target:
            connectingHandleType === "source" ? newNode.id : connectingNodeId,
          type: "custom" as const,
          data: {
            edgeType: "supporting", // default, will be updated by user
            confidence: 0,
          },
          markerStart: {
            type: MarkerType.ArrowClosed,
            color: "#166534",
          },
        };

        setNodes((nds) => [...nds, newNode]);
        setEdges((eds) => [...eds, newEdge]);
      }, 0);
    },
    [connectingNodeId, connectingHandleType, project]
  );

  // --- Selection logic: only one selection at a time ---
  const handleNodeClick = (event: React.MouseEvent, node: Node) => {
    event.stopPropagation();
    setSelectedNode(node as ClaimNode);
    setSelectedEdge(null); // Deselect edge
  };

  const handleEdgeClick = (event: React.MouseEvent, edge: Edge) => {
    event.stopPropagation();
    setSelectedEdge(edge as ClaimEdge);
    setSelectedNode(null); // Deselect node
  };

  const handlePaneClick = () => {
    setSelectedNode(null);
    setSelectedEdge(null);
  };

  const handleNodeUpdate = (nodeId: string, updates: Partial<ClaimNode>) => {
    setNodes((nds) =>
      nds.map((node) => {
        if (node.id === nodeId) {
<<<<<<< HEAD
=======
          const newType = updates.data?.type || node.data.type;
          const currentStyle = node.style || {};

          // Only update style if the type has changed
          const style =
            newType !== node.data.type
              ? {
                ...currentStyle,
                ...getNodeStyle(newType),
                // Keep existing width/height if they exist
                ...(currentStyle.width && { width: currentStyle.width }),
                ...(currentStyle.height && { height: currentStyle.height }),
              }
              : currentStyle;

>>>>>>> 041484b4
          const updatedNode = {
            ...node,
            ...updates,
            data: {
              ...node.data,
              ...updates.data,
              onChange: (newText: string) => {
                handleNodeUpdate(nodeId, {
                  data: { ...node.data, text: newText },
                });
              },
            },
            style: getNodeStyle(updates.data?.type || node.data.type), // Always use getNodeStyle
          };
          if (selectedNode?.id === nodeId) {
            setSelectedNode(updatedNode);
          }
          return updatedNode;
        }
        return node;
      })
    );
  };

  const onEdgeClick = (event: React.MouseEvent, edge: Edge) => {
    event.stopPropagation();
    setSelectedEdge(edge as ClaimEdge);
  };

  const handleEdgeUpdate = (edgeId: string, updates: Partial<ClaimEdge>) => {
    setEdges((eds) =>
      eds.map((e) => {
        if (e.id === edgeId) {
          return {
            ...e,
            ...updates,
            data: {
              ...e.data,
              ...updates.data,
            },
          };
        }
        return e;
      })
    );
  };

  const handleDeleteNode = useCallback(() => {
    if (selectedNode) {
      // Delete all connected edges first
      setEdges((eds) =>
        eds.filter(
          (edge) =>
            edge.source !== selectedNode.id && edge.target !== selectedNode.id
        )
      );
      // Delete the node
      setNodes((nds) => nds.filter((node) => node.id !== selectedNode.id));
      setSelectedNode(null);
    }
  }, [selectedNode]);

  const clamp = (val: number, min: number, max: number) =>
    Math.max(min, Math.min(max, val));

  const handleSave = async () => {
    try {
      // Add debug logging
      console.log("Current graph ID:", currentGraphId);
      console.log("Current graph:", currentGraph);

      // Get the graph ID from either source
      const graphId = currentGraphId || currentGraph?.id;

      if (!graphId) {
        console.error("No graph ID found for saving");
        alert(
          "Cannot save: No graph ID found. Please try refreshing the page."
        );
        return;
      }

      // Format the graph data according to the required structure
      const graphData = {
        evidence: evidenceCards,
        nodes: nodes.map((node) => ({
          id: node.id,
          text: node.data.text,
          type: node.data.type,
          author: node.data.author,
          belief: clamp(node.data.belief ?? 0.5, 0, 1),
          position: node.position,
          created_on: node.data.created_on || new Date().toISOString(),
          evidenceIds: node.data.evidenceIds || [],
        })),
        edges: edges.map((edge) => ({
          id: edge.id,
          source: edge.source,
          target: edge.target,
          weight: clamp(edge.data.confidence, -1, 1),
        })),
      };

      console.log("Saving graph with ID:", graphId);
      console.log("Graph data:", graphData);

      // Save the graph with the current ID
      const saveResult = await dispatch(
        saveGraph({
          id: graphId,
          graphData,
          graphName: title,
        }) as any
      );

      console.log("Save result:", saveResult);

      // Check if the save was rejected
      if (saveResult.meta.requestStatus === "rejected") {
        const errorMessage =
          saveResult.error?.message ||
          saveResult.payload?.error ||
          "Failed to save graph";
        throw new Error(errorMessage);
      }

      // Navigate back to graph manager
      router.push("/graph-manager");
    } catch (error) {
      console.error("Error saving graph:", error);
      const errorMessage =
        error instanceof Error
          ? error.message
          : "Failed to save graph. Please try again.";
      alert(errorMessage);
    }
  };

  // Handler for successful upload
  const handleUploadSuccess = (doc: SupportingDocument) => {
    if (currentGraphId) {
      dispatch(fetchSupportingDocuments(currentGraphId));
    }
    setIsUploadModalOpen(false);
    setToast("Document uploaded!");
    setTimeout(() => setToast(null), 2000);
  };

  const handleDeleteDocument = async (id: string) => {
    try {
      const accessToken = localStorage.getItem("access_token");
      if (!accessToken) {
        throw new Error("No access token found");
      }

      const response = await fetch(`/api/supporting-documents?id=${id}`, {
        method: "DELETE",
        headers: {
          Authorization: `Bearer ${accessToken}`,
          "Content-Type": "application/json",
        },
      });

      if (!response.ok) {
        const errorData = await response.json().catch(() => ({}));
        throw new Error(errorData.error || "Failed to delete document");
      }

      // Refresh supporting documents list
      if (currentGraphId) {
        dispatch(fetchSupportingDocuments(currentGraphId));
      }

      setToast("Document deleted successfully!");
      setTimeout(() => setToast(null), 2000);
    } catch (error) {
      console.error("Error deleting document:", error);
      setToast("Failed to delete document. Please try again.");
      setTimeout(() => setToast(null), 3000);
    }
  };

  const closeEvidenceModal = () => {
    setIsAddEvidenceOpen(false);
    setNewEvidence({ title: "", supportingDocId: "", excerpt: "" });
  };

  // Drag start handler for evidence cards
  const handleEvidenceDragStart = (event: React.DragEvent, cardId: string) => {
    event.dataTransfer.setData("application/x-evidence-id", cardId);
    event.dataTransfer.effectAllowed = "move";
  };

  const handleExport = () => {
    // Format the graph data according to the required structure
    const graphData: ExportedGraphData = {
      evidence: evidenceCards || [],
      nodes: nodes.map((node) => ({
        id: node.id,
        text: node.data.text,
        type: node.data.type,
        author: node.data.author,
        belief: clamp(node.data.belief ?? 0.5, 0, 1),
        position: node.position,
        created_on: node.data.created_on || new Date().toISOString(),
        evidenceIds: node.data.evidenceIds || [],
      })),
      edges: edges.map((edge) => ({
        id: edge.id,
        source: edge.source,
        target: edge.target,
        weight: clamp(edge.data.confidence, -1, 1),
      })),
    };

    // Create a blob with the graph data
    const blob = new Blob([JSON.stringify(graphData, null, 2)], {
      type: "application/json",
    });
    const url = URL.createObjectURL(blob);

    // Create a temporary link element and trigger the download
    const link = document.createElement("a");
    link.href = url;
    link.download = `${title || "graph"}-export.json`;
    document.body.appendChild(link);
    link.click();

    // Clean up
    document.body.removeChild(link);
    URL.revokeObjectURL(url);
  };

  const handleGenerateReport = async () => {
    try {
      // Get the ReactFlow canvas element
      const element = document.querySelector(".react-flow") as HTMLElement;
      if (!element) {
        throw new Error("Could not find ReactFlow canvas");
      }

      // Create a canvas from the ReactFlow element
      const canvas = await html2canvas(element, {
        backgroundColor: "#ffffff",
      });

      // Create PDF
      const pdf = new jsPDF({
        orientation: "landscape",
        unit: "px",
        format: [canvas.width, canvas.height],
      });

      // Add the canvas image to the PDF
      const imgData = canvas.toDataURL("image/png");
      pdf.addImage(imgData, "PNG", 0, 0, canvas.width, canvas.height);

      // Save the PDF
      pdf.save(`${title || "graph"}-report.pdf`);
    } catch (error) {
      console.error("Error generating PDF:", error);
      alert("Failed to generate PDF report. Please try again.");
    }
  };

  // Add debug log before return
  console.log("Rendering SupportingDocumentUploadModal:", {
    isUploadModalOpen,
    currentGraphId,
    uploaderEmail: profile?.email,
  });

  useEffect(() => {
    function handleClickOutside(event: MouseEvent) {
      if (
        profileRef.current &&
        !profileRef.current.contains(event.target as HTMLElement)
      ) {
        setIsProfileOpen(false);
      }
    }
    document.addEventListener("mousedown", handleClickOutside);
    return () => document.removeEventListener("mousedown", handleClickOutside);
  }, []);

  // Load user data when component mounts
  useEffect(() => {
    const accessToken = localStorage.getItem("access_token");
    if (accessToken) {
      dispatch(fetchUserData(accessToken));
    }
  }, [dispatch]);

  // Add click outside handler for menu
  useEffect(() => {
    function handleClickOutside(event: MouseEvent) {
      if (
        menuRef.current &&
        !menuRef.current.contains(event.target as HTMLElement)
      ) {
        setIsMenuOpen(false);
      }
    }
    document.addEventListener("mousedown", handleClickOutside);
    return () => document.removeEventListener("mousedown", handleClickOutside);
  }, []);

  const handleLogout = () => {
    localStorage.removeItem("access_token");
    router.push("/signin");
  };

  // Add state for AI Copilot chat messages and loading
  const [copilotMessages, setCopilotMessages] = useState<
    { role: string; content: any; isStructured?: boolean }[]
  >([]);
  const [copilotLoading, setCopilotLoading] = useState(false);

  // Handler for Claim icon click
  const handleClaimCredibility = async () => {
    setCopilotLoading(true);
    setCopilotMessages((msgs) => [
      ...msgs,
      {
        role: "user",
        content:
          "Compute credibility using evidence confidence scores and return credibility score.",
      },
    ]);
    try {
      // Gather evidence scores for all nodes
      const requestNodes = nodes.map((node) => ({
        id: node.id,
        evidence: Array.isArray(node.data.evidenceIds)
          ? node.data.evidenceIds.map(() => 0.5) // Use 0.5 as default confidence
          : [0.5], // If no evidence, use a default value
        evidence_min: -1.0,
        evidence_max: 1.0,
      }));

      // Construct edges array from all edges in the graph
      const requestEdges = edges.map((edge) => ({
        source: edge.source,
        target: edge.target,
        weight: edge.data.confidence || 0.5,
      }));

      const requestBody = {
        nodes: requestNodes,
        edges: requestEdges,
        lambda: 0.7,
        epsilon: 0.01,
        max_iterations: 20,
        evidence_min: -1.0,
        evidence_max: 1.0,
      };

      console.log(
        "Sending request body:",
        JSON.stringify(requestBody, null, 2)
      );

      const response = await fetch("/api/ai/get-claim-credibility", {
        method: "POST",
        headers: { "Content-Type": "application/json" },
        body: JSON.stringify(requestBody),
      });

      if (!response.ok) {
        let errorMsg = "Failed to fetch credibility.";
        try {
          const errorData = await response.json();
          if (response.status === 422 && errorData.detail) {
            errorMsg =
              "Invalid request format. Please ensure nodes and edges are provided.";
          } else if (errorData.detail) {
            errorMsg =
              typeof errorData.detail === "string"
                ? errorData.detail
                : JSON.stringify(errorData.detail);
          }
        } catch {
          errorMsg = "Failed to fetch credibility.";
        }
        throw new Error(errorMsg);
      }

      const data = await response.json();
      // Map node IDs to their text for display
      const nodeIdToText = Object.fromEntries(
        nodes.map((node) => [node.id, node.data.text])
      );
      // Build a readable string for the scores, tabbed and rounded to 5 decimal places, with node text in quotes
      const scoresList = Object.entries(data.final_scores)
        .map(
          ([id, score]) =>
            `"${nodeIdToText[id] ? nodeIdToText[id] : id}"\t${(
              score as number
            ).toFixed(5)}`
        )
        .join("<br />");
      const credibilityMessages = Object.entries(data.final_scores).map(
        ([id, score]) => ({
          role: "ai",
          content: {
            "Claim Node ID": id,
            "Node Title": nodeIdToText[id] ? nodeIdToText[id] : id,
            "Claim Text": nodeIdToText[id] ? nodeIdToText[id] : id,
            "Final Credibility Score": (score as number).toFixed(5),
          },
          isStructured: true,
        })
      );
      setCopilotMessages((msgs) => [...msgs, ...credibilityMessages]);
    } catch (err: any) {
      setCopilotMessages((msgs) => [
        ...msgs,
        { role: "system", content: `Error: ${err.message}` },
      ]);
    } finally {
      setCopilotLoading(false);
    }
  };

  // Handler for Check Evidence icon click
  const handleCheckEvidence = async () => {
    setCopilotLoading(true);
    setCopilotMessages((msgs) => [
      ...msgs,
      {
        role: "user",
        content: "Check evidence for each claim and evaluate relationship.",
      },
    ]);
    try {
      // Prepare request body
      const requestBody = {
        nodes: nodes.map((node) => ({
          id: node.id,
          text: node.data.text,
          type: node.data.type,
          evidenceIds: node.data.evidenceIds || [],
        })),
        evidence: evidenceCards,
        supportingDocuments: supportingDocumentsRedux,
      };
      const response = await fetch("/api/ai/check-evidence", {
        method: "POST",
        headers: { "Content-Type": "application/json" },
        body: JSON.stringify(requestBody),
      });
      if (!response.ok) {
        let errorMsg = "Failed to check evidence.";
        try {
          const errorData = await response.json();
          if (errorData.detail) errorMsg = errorData.detail;
        } catch { }
        throw new Error(errorMsg);
      }
      const data = await response.json();
      // Display each result as a message in the copilot
      data.results.forEach((result: any) => {
        const claimNode = nodes.find((n) => n.id === result.node_id);
        const claimText = claimNode ? claimNode.data.text : "";
        const evidenceObj = evidenceCards.find(
          (ev) => ev.id === result.evidence_id
        );
        const evidenceTitle = evidenceObj ? evidenceObj.title : "";
        setCopilotMessages((msgs) => [
          ...msgs,
          {
            role: "ai",
            content: {
              "Claim Node ID": result.node_id,
              "Node Title": claimText,
              Claim: claimText,
              "Evidence ID": result.evidence_id,
              "Evidence Title": evidenceTitle,
              Evaluation: result.evaluation,
              Reasoning: result.reasoning,
              Confidence: `${Math.round(result.confidence * 100)}%`,
            },
            isStructured: true,
          },
        ]);
      });
      // Update evidence confidences
      setEvidenceCards((prevEvidence) =>
        prevEvidence.map((ev) => {
          const found = data.results.find((r: any) => r.evidence_id === ev.id);
          if (found) {
            return { ...ev, confidence: found.confidence };
          }
          return ev;
        })
      );
      // Aggregate confidence for each node and update node belief
      const nodeConfidenceMap: { [nodeId: string]: number[] } = {};
      data.results.forEach((result: any) => {
        if (!nodeConfidenceMap[result.node_id])
          nodeConfidenceMap[result.node_id] = [];
        nodeConfidenceMap[result.node_id].push(result.confidence);
      });
      setNodes((prevNodes) =>
        prevNodes.map((node) => {
          if (nodeConfidenceMap[node.id]) {
            const avgConfidence =
              nodeConfidenceMap[node.id].reduce((a, b) => a + b, 0) /
              nodeConfidenceMap[node.id].length;
            return {
              ...node,
              data: {
                ...node.data,
                belief: avgConfidence,
              },
            };
          }
          return node;
        })
      );
    } catch (err: any) {
      setCopilotMessages((msgs) => [
        ...msgs,
        { role: "ai", content: `Error: ${err.message}` },
      ]);
    } finally {
      setCopilotLoading(false);
    }
  };

  const handleUpdateEvidenceConfidence = (
    evidenceId: string,
    confidence: number
  ) => {
    setEvidenceCards((prev) =>
      prev.map((ev) => (ev.id === evidenceId ? { ...ev, confidence } : ev))
    );
  };

  const pdfPreviewerRef = useRef<PDFPreviewerHandle>(null);

  // Place these at the top level of GraphCanvasInner (with other hooks):
  const [parseLoading, setParseLoading] = useState(false);
  const [parseError, setParseError] = useState<string | null>(null);

  // Add state for API queue and processing
  const [apiQueue, setApiQueue] = useState<string[]>([]);
  const [isProcessing, setIsProcessing] = useState(false);
  const prevSelectedNodeRef = useRef<ClaimNode | null>(null);

  // Detect node deselect and queue API call
  useEffect(() => {
    if (
      prevSelectedNodeRef.current?.id &&
      !selectedNode
    ) {
      const prevId = prevSelectedNodeRef.current.id;
      if (prevId) {
        setApiQueue((q) => [...q, prevId]);
      }
    }
    prevSelectedNodeRef.current = selectedNode || null;
  }, [selectedNode]);

  // Queue processor effect
  useEffect(() => {
    if (!isProcessing && apiQueue.length > 0) {
      setIsProcessing(true);
      const nodeId = apiQueue[0];
      triggerCheckNodeEvidence(nodeId).finally(() => {
        setApiQueue((q) => q.slice(1));
        setIsProcessing(false);
      });
    }
  }, [apiQueue, isProcessing]);

  // API call function for queued node evidence check
  const triggerCheckNodeEvidence = async (nodeId: string) => {
    const node = nodes.find((n) => n.id === nodeId);
    if (!node) return;
    const requestBody = {
      node: {
        id: node.id,
        text: node.data.text,
        type: node.data.type,
        evidenceIds: node.data.evidenceIds || [],
      },
      evidence: evidenceCards,
      supportingDocuments: supportingDocumentsRedux,
    };
    try {
      const response = await fetch("/api/ai/check-node-evidence", {
        method: "POST",
        headers: { "Content-Type": "application/json" },
        body: JSON.stringify(requestBody),
      });
      if (!response.ok) {
        let errorMsg = "Failed to check evidence for node.";
        try {
          const errorData = await response.json();
          if (errorData.detail) errorMsg = errorData.detail;
        } catch { }
        throw new Error(errorMsg);
      }
      const data = await response.json();
      // Output each result as a structured message (same as check_evidence)
      data.results.forEach((result: any) => {
        const claimNode = node;
        const claimText = claimNode ? claimNode.data.text : "";
        const evidenceObj = evidenceCards.find((ev) => ev.id === result.evidence_id);
        const evidenceTitle = evidenceObj ? evidenceObj.title : "";
        setCopilotMessages((msgs) => [
          ...msgs,
          {
            role: "ai",
            content: {
              "Claim Node ID": result.node_id,
              "Node Title": claimText,
              Claim: claimText,
              "Evidence ID": result.evidence_id,
              "Evidence Title": evidenceTitle,
              Evaluation: result.evaluation,
              Reasoning: result.reasoning,
              Confidence: `${Math.round(result.confidence * 100)}%`,
            },
            isStructured: true,
          },
        ]);
      });
      // Update evidence confidences for the node's evidence
      setEvidenceCards((prevEvidence) =>
        prevEvidence.map((ev) => {
          const found = data.results.find((r: any) => r.evidence_id === ev.id);
          if (found) {
            return { ...ev, confidence: found.confidence };
          }
          return ev;
        })
      );
      // Use updated confidences from API response to update node belief
      const updatedConfidences = (node.data.evidenceIds || [])
        .map((eid) => {
          const found = data.results.find((r: any) => r.evidence_id === eid);
          return found ? found.confidence : undefined;
        })
        .filter((c) => typeof c === 'number');
      const avgConfidence =
        updatedConfidences.length > 0
          ? updatedConfidences.reduce((a, b) => a + b, 0) / updatedConfidences.length
          : 0.5;
      setNodes((prevNodes) =>
        prevNodes.map((n) =>
          n.id === node.id
            ? {
              ...n,
              data: {
                ...n.data,
                belief: avgConfidence,
              },
            }
            : n
        )
      );
    } catch (err: any) {
      setCopilotMessages((msgs) => [
        ...msgs,
        {
          role: "assistant",
          content: `<span class='text-red-600'>Error: ${err.message}</span>`,
        },
      ]);
    }
  };

  // Add this handler in GraphCanvasInner:
  const handleClearCopilotChat = () => {
    setCopilotMessages([]); // Only clear chat messages, not the CommandMessageBox buttons
  };

  const handleValidateEdge = async () => {
    setCopilotLoading(true);
    setCopilotMessages((msgs) => [
      ...msgs,
      {
        role: "user",
        content: "Validate the selected edge for support/attack and reasoning.",
      },
    ]);
    try {
      if (!selectedEdge) {
        setCopilotMessages((msgs) => [
          ...msgs,
          {
            role: "assistant",
            content: "<span class='text-red-600'>Error: Please select an edge to validate.</span>",
          },
        ]);
        return;
      }
      // Find source and target nodes
      const sourceNode = nodes.find((n) => n.id === selectedEdge.source);
      const targetNode = nodes.find((n) => n.id === selectedEdge.target);
      if (!sourceNode || !targetNode) {
        setCopilotMessages((msgs) => [
          ...msgs,
          {
            role: "assistant",
            content: "<span class='text-red-600'>Error: Could not find source or target node for the selected edge.</span>",
          },
        ]);
        return;
      }
      // Prepare request body (with evidence)
      const getNodeEvidence = (node: ClaimNode) => {
        if (!node.data || !Array.isArray(node.data.evidenceIds)) return [];
        return evidenceCards.filter(ev => node.data.evidenceIds!.includes(ev.id)).map(ev => ({
          id: ev.id,
          title: ev.title,
          excerpt: ev.excerpt,
          supportingDocId: ev.supportingDocId,
          supportingDocName: ev.supportingDocName,
          confidence: ev.confidence,
        }));
      };
      const requestBody = {
        edge: {
          source: selectedEdge.source,
          target: selectedEdge.target,
        },
        source_node: {
          id: sourceNode.id,
          text: sourceNode.data.text,
          type: sourceNode.data.type,
          evidence: getNodeEvidence(sourceNode),
        },
        target_node: {
          id: targetNode.id,
          text: targetNode.data.text,
          type: targetNode.data.type,
          evidence: getNodeEvidence(targetNode),
        },
      };
      const response = await fetch("/api/ai/validate-edge", {
        method: "POST",
        headers: { "Content-Type": "application/json" },
        body: JSON.stringify(requestBody),
      });
      if (!response.ok) {
        let errorMsg = "Failed to validate edge.";
        try {
          const errorData = await response.json();
          if (errorData.detail) errorMsg = errorData.detail;
        } catch { }
        throw new Error(errorMsg);
      }
      const data = await response.json();
      setCopilotMessages((msgs) => [
        ...msgs,
        {
          role: "ai",
          content: {
            "Edge Source": sourceNode.data.text,
            "Edge Target": targetNode.data.text,
            Evaluation: data.evaluation,
            Reasoning: data.reasoning,
            Confidence: `${Math.round(data.confidence * 100)}%`,
          },
          isStructured: true,
        },
      ]);
      // Optionally update the edge confidence in the UI
      handleEdgeUpdate(selectedEdge.id, {
        data: {
          ...selectedEdge.data,
          confidence: data.confidence,
        },
      });
    } catch (err) {
      setCopilotMessages((msgs) => [
        ...msgs,
        {
          role: "assistant",
          content: `<span class='text-red-600'>Error: ${err instanceof Error ? err.message : err}</span>`,
        },
      ]);
    } finally {
      setCopilotLoading(false);
    }
  };

  // Validate all edges with AI and output to copilot
  const validate_edges = async () => {
    setCopilotLoading(true);
    setCopilotMessages((msgs) => [
      ...msgs,
      {
        role: "user",
        content: "Validate all edges in the graph for support/attack/neutral and reasoning.",
      },
    ]);
    try {
      for (const edge of edges) {
        const sourceNode = nodes.find((n) => n.id === edge.source);
        const targetNode = nodes.find((n) => n.id === edge.target);
        if (!sourceNode || !targetNode) {
          setCopilotMessages((msgs) => [
            ...msgs,
            {
              role: "assistant",
              content: `<span class='text-red-600'>Error: Could not find source or target node for edge ${edge.id}.</span>`,
            },
          ]);
          continue;
        }
        const getNodeEvidence = (node: ClaimNode) => {
          if (!node.data || !Array.isArray(node.data.evidenceIds)) return [];
          return evidenceCards.filter(ev => node.data.evidenceIds!.includes(ev.id)).map(ev => ({
            id: ev.id,
            title: ev.title,
            excerpt: ev.excerpt,
            supportingDocId: ev.supportingDocId,
            supportingDocName: ev.supportingDocName,
            confidence: ev.confidence,
          }));
        };
        const requestBody = {
          edge: {
            source: edge.source,
            target: edge.target,
          },
          source_node: {
            id: sourceNode.id,
            text: sourceNode.data.text,
            type: sourceNode.data.type,
            evidence: getNodeEvidence(sourceNode),
          },
          target_node: {
            id: targetNode.id,
            text: targetNode.data.text,
            type: targetNode.data.type,
            evidence: getNodeEvidence(targetNode),
          },
        };
        setCopilotMessages((msgs) => [
          ...msgs,
          {
            role: "system",
            content: `Validating edge from "${sourceNode.data.text}" to "${targetNode.data.text}"...`,
          },
        ]);
        try {
          const response = await fetch("/api/ai/validate-edge", {
            method: "POST",
            headers: { "Content-Type": "application/json" },
            body: JSON.stringify(requestBody),
          });
          if (!response.ok) {
            let errorMsg = `Failed to validate edge ${edge.id}.`;
            try {
              const errorData = await response.json();
              if (errorData.detail) errorMsg = errorData.detail;
            } catch { }
            throw new Error(errorMsg);
          }
          const data = await response.json();
          setCopilotMessages((msgs) => [
            ...msgs,
            {
              role: "ai",
              content: {
                "Edge Source": sourceNode.data.text,
                "Edge Target": targetNode.data.text,
                Evaluation: data.evaluation,
                Reasoning: data.reasoning,
                Confidence: `${Math.round(data.confidence * 100)}%`,
              },
              isStructured: true,
            },
          ]);
          // Optionally update the edge confidence in the UI
          handleEdgeUpdate(edge.id, {
            data: {
              ...edge.data,
              confidence: data.confidence,
            },
          });
        } catch (err) {
          setCopilotMessages((msgs) => [
            ...msgs,
            {
              role: "assistant",
              content: `<span class='text-red-600'>Error: ${err instanceof Error ? err.message : err}</span>`,
            },
          ]);
        }
      }
    } finally {
      setCopilotLoading(false);
    }
  };

  // --- Edge validation queue logic ---
  const [edgeApiQueue, setEdgeApiQueue] = useState<string[]>([]);
  const [isEdgeProcessing, setIsEdgeProcessing] = useState(false);
  const prevSelectedEdgeRef = useRef<ClaimEdge | null>(null);

  // Detect edge deselect and queue API call
  useEffect(() => {
    if (
      prevSelectedEdgeRef.current?.id &&
      !selectedEdge
    ) {
      const prevId = prevSelectedEdgeRef.current.id;
      if (prevId) {
        setEdgeApiQueue((q) => [...q, prevId]);
      }
    }
    prevSelectedEdgeRef.current = selectedEdge || null;
  }, [selectedEdge]);

  // Queue processor effect for edge validation
  useEffect(() => {
    if (!isEdgeProcessing && edgeApiQueue.length > 0) {
      setIsEdgeProcessing(true);
      const edgeId = edgeApiQueue[0];
      triggerValidateEdge(edgeId).finally(() => {
        setEdgeApiQueue((q) => q.slice(1));
        setIsEdgeProcessing(false);
      });
    }
  }, [edgeApiQueue, isEdgeProcessing]);

  // API call function for queued edge validation
  const triggerValidateEdge = async (edgeId: string) => {
    const edge = edges.find((e) => e.id === edgeId);
    if (!edge) return;
    const sourceNode = nodes.find((n) => n.id === edge.source);
    const targetNode = nodes.find((n) => n.id === edge.target);
    if (!sourceNode || !targetNode) return;
    const getNodeEvidence = (node: ClaimNode) => {
      if (!node.data || !Array.isArray(node.data.evidenceIds)) return [];
      return evidenceCards.filter(ev => node.data.evidenceIds!.includes(ev.id)).map(ev => ({
        id: ev.id,
        title: ev.title,
        excerpt: ev.excerpt,
        supportingDocId: ev.supportingDocId,
        supportingDocName: ev.supportingDocName,
        confidence: ev.confidence,
      }));
    };
    const requestBody = {
      edge: {
        source: edge.source,
        target: edge.target,
      },
      source_node: {
        id: sourceNode.id,
        text: sourceNode.data.text,
        type: sourceNode.data.type,
        evidence: getNodeEvidence(sourceNode),
      },
      target_node: {
        id: targetNode.id,
        text: targetNode.data.text,
        type: targetNode.data.type,
        evidence: getNodeEvidence(targetNode),
      },
    };
    setCopilotMessages((msgs) => [
      ...msgs,
      {
        role: "system",
        content: `Validating edge from "${sourceNode.data.text}" to "${targetNode.data.text}"...`,
      },
    ]);
    try {
      const response = await fetch("/api/ai/validate-edge", {
        method: "POST",
        headers: { "Content-Type": "application/json" },
        body: JSON.stringify(requestBody),
      });
      if (!response.ok) {
        let errorMsg = `Failed to validate edge ${edge.id}.`;
        try {
          const errorData = await response.json();
          if (errorData.detail) errorMsg = errorData.detail;
        } catch { }
        throw new Error(errorMsg);
      }
      const data = await response.json();
      setCopilotMessages((msgs) => [
        ...msgs,
        {
          role: "ai",
          content: {
            "Edge Source": sourceNode.data.text,
            "Edge Target": targetNode.data.text,
            Evaluation: data.evaluation,
            Reasoning: data.reasoning,
            Confidence: `${Math.round(data.confidence * 100)}%`,
          },
          isStructured: true,
        },
      ]);
      // Optionally update the edge confidence in the UI
      handleEdgeUpdate(edge.id, {
        data: {
          ...edge.data,
          confidence: data.confidence,
        },
      });
    } catch (err) {
      setCopilotMessages((msgs) => [
        ...msgs,
        {
          role: "assistant",
          content: `<span class='text-red-600'>Error: ${err instanceof Error ? err.message : err}</span>`,
        },
      ]);
    }
  };

  // Queue edge validation when a new edge is created
  const prevEdgesRef = useRef<ClaimEdge[]>([]);
  useEffect(() => {
    // Only run after initial mount
    if (edges.length === 0) return;
    // Find edges that are new (not in previous ref)
    const prevEdges = prevEdgesRef.current;
    const newEdges = edges.filter(e => !prevEdges.some(pe => pe.id === e.id));
    if (newEdges.length > 0) {
      setEdgeApiQueue((q) => [...q, ...newEdges.map(e => e.id)]);
    }
    prevEdgesRef.current = edges;
  }, [edges]);

  return (
    <div className="w-full h-full relative font-sans">
      <PanelGroup direction="horizontal">
        {/* Evidence Panel Container */}
        {isEvidencePanelOpen && (
          <Panel defaultSize={20} minSize={15} maxSize={40}>
            <div className="h-full bg-white border-r border-black flex flex-col">
              {/* Evidence Header */}
              <div className="p-4 border-b border-black flex justify-between items-center bg-white relative">
                <div className="flex items-center gap-3">
                  <h2 className="text-lg font-medium tracking-wide uppercase">
                    Evidence
                  </h2>
                  <span className="text-base text-gray-500 font-medium">
                    ({evidenceCards.length})
                  </span>
                </div>
                <button
                  onClick={() => setIsEvidencePanelOpen(false)}
                  className="p-2 hover:bg-white rounded-md transition-colors"
                  aria-label="Close evidence panel"
                >
                  <span className="text-lg">←</span>
                </button>
              </div>

              {/* Evidence Management Section */}
              <div className="p-4 border-b-0">
                <div className="flex justify-end mb-2">
                  <button
                    className="px-3 py-1.5 bg-[#232F3E] text-[#F3F4F6] rounded-md hover:bg-[#1A2330] transition-colors text-sm"
                    onClick={() => setIsAddEvidenceOpen(true)}
                  >
                    + Add Evidence
                  </button>
                </div>
                {/* Evidence cards */}
                <div className="space-y-3">
                  {evidenceCards.length === 0 ? (
                    <div className="p-4 bg-[#FAFAFA] rounded-md border border-dashed border-gray-300 text-center text-gray-500 text-sm">
                      No evidence added yet.
                    </div>
                  ) : (
                    evidenceCards.map((card) => {
                      const doc = supportingDocuments.find(
                        (d) => d.id === card.supportingDocId
                      );
                      const isImage = doc?.type === "image";
                      return (
                        <div
                          key={card.id}
                          className="p-4 bg-[#FAFAFA] rounded-md hover:bg-gray-50 transition-colors border border-transparent hover:border-gray-200 cursor-pointer"
                          onClick={() => setSelectedEvidenceCard(card)}
                          draggable
                          onDragStart={(e) =>
                            handleEvidenceDragStart(e, card.id)
                          }
                        >
                          <div className="flex items-start justify-between">
                            <div className="flex-1 min-w-0">
                              <div className="flex items-center gap-2">
                                <span className="text-base font-medium truncate">
                                  {card.title}
                                </span>
                                <span className="text-xs text-gray-500">
                                  from: {card.supportingDocName}
                                </span>
                              </div>
                              <div className="text-xs text-gray-700 mt-1 line-clamp-2 whitespace-pre-line">
                                {card.excerpt}
                              </div>
                            </div>
                            <div className="flex items-center gap-2 ml-3">
                              {/* Type Icon/Preview */}
                              {isImage ? (
                                <img
                                  src={doc?.url}
                                  alt="preview"
                                  className="w-8 h-8 object-cover rounded"
                                />
                              ) : (
                                <span className="w-8 h-8 flex items-center justify-center bg-[#7283D9] text-white rounded text-xs font-bold">
                                  DOC
                                </span>
                              )}
                            </div>
                          </div>
                        </div>
                      );
                    })
                  )}
                </div>
              </div>

              {/* Evidence Creation Modal */}
              {isAddEvidenceOpen && (
                <div className="fixed inset-0 z-50 flex items-center justify-center bg-black bg-opacity-30">
                  <div className="bg-white rounded-lg shadow-lg w-full max-w-4xl p-4 relative">
                    <h2 className="text-lg font-semibold mb-3">Add Evidence</h2>
                    <form
                      onSubmit={(e) => {
                        e.preventDefault();
                        const doc = supportingDocuments.find(
                          (d) => d.id === newEvidence.supportingDocId
                        );
                        if (!doc) return;
                        setEvidenceCards((prev) => [
                          ...prev,
                          {
                            id: uuidv4(),
                            title: newEvidence.title,
                            supportingDocId: doc.id,
                            supportingDocName: doc.name,
                            excerpt: newEvidence.excerpt,
                            confidence: 0.5,
                          },
                        ]);
                        closeEvidenceModal();
                      }}
                      className="space-y-3"
                    >
                      {/* Title */}
                      <div>
                        <label className="block text-sm font-medium mb-0.5">
                          Title
                        </label>
                        <input
                          type="text"
                          className="w-full px-2 py-1.5 border border-gray-300 rounded-md focus:outline-none focus:ring-2 focus:ring-[#7283D9] text-sm"
                          value={newEvidence.title}
                          onChange={(e) =>
                            setNewEvidence((ev) => ({
                              ...ev,
                              title: e.target.value,
                            }))
                          }
                          required
                        />
                      </div>
                      {/* Supporting Doc Select */}
                      <div>
                        <label className="block text-sm font-medium mb-0.5">
                          Supporting Document
                        </label>
                        <select
                          className="w-full px-2 py-1.5 border border-gray-300 rounded-md focus:outline-none focus:ring-2 focus:ring-[#7283D9] text-sm"
                          value={newEvidence.supportingDocId}
                          onChange={(e) =>
                            setNewEvidence((ev) => ({
                              ...ev,
                              supportingDocId: e.target.value,
                              excerpt: "",
                            }))
                          }
                          required
                        >
                          <option value="" disabled>
                            Select a document...
                          </option>
                          {supportingDocuments.map((doc) => (
                            <option key={doc.id} value={doc.id}>
                              {doc.name}
                            </option>
                          ))}
                        </select>
                      </div>
                      {/* Excerpt/Lines and PDF Preview side by side */}
                      {(() => {
                        const doc = supportingDocuments.find(
                          (d) => d.id === newEvidence.supportingDocId
                        );
                        if (doc && doc.type === "document") {
                          const isPDF = doc.url.toLowerCase().endsWith(".pdf");
                          return (
                            <div className="flex flex-row gap-4 items-stretch">
                              {/* PDF Previewer on the left */}
                              {isPDF && (
                                <div
                                  className="flex flex-col"
                                  style={{
                                    width: 350,
                                    minWidth: 350,
                                    maxWidth: 350,
                                  }}
                                >
                                  <label className="block text-sm font-medium mb-0.5">
                                    Document Preview
                                  </label>
                                  <PDFPreviewer
                                    ref={pdfPreviewerRef}
                                    url={doc.url}
                                    onAddContent={() => { }}
                                    fixedWidth={350}
                                  />
                                </div>
                              )}
                              {/* Centered Add Content button */}
                              <div className="flex flex-col justify-center items-center px-2">
                                <button
                                  type="button"
                                  className="px-4 py-2 rounded-md bg-[#232F3E] text-[#F3F4F6] hover:bg-[#1A2330] text-base font-medium whitespace-pre-line text-center"
                                  onClick={() => {
                                    const selectedText =
                                      pdfPreviewerRef.current?.getSelectedText() ||
                                      "";
                                    if (selectedText.trim()) {
                                      setNewEvidence((ev) => ({
                                        ...ev,
                                        excerpt: ev.excerpt
                                          ? ev.excerpt + "\n" + selectedText
                                          : selectedText,
                                      }));
                                    } else {
                                      alert(
                                        "Please select some text in the PDF preview first."
                                      );
                                    }
                                  }}
                                >
                                  {`Add\nContent`}
                                </button>
                              </div>
                              {/* Excerpt/Lines on the right */}
                              <div className="w-1/2">
                                <label className="block text-sm font-medium mb-0.5">
                                  Excerpt / Lines
                                </label>
                                <textarea
                                  className="w-full px-2 py-1.5 border border-gray-300 rounded-md focus:outline-none focus:ring-2 focus:ring-[#7283D9] min-h-[450px] text-med"
                                  placeholder="Paste or type the relevant excerpt or lines here... Alternatively, select text from the preview and click 'Add Content' to add it to the excerpt."
                                  value={newEvidence.excerpt}
                                  onChange={(e) =>
                                    setNewEvidence((ev) => ({
                                      ...ev,
                                      excerpt: e.target.value,
                                    }))
                                  }
                                  required
                                />
                              </div>
                            </div>
                          );
                        }
                        if (doc && doc.type === "image") {
                          return (
                            <div className="flex flex-row gap-4 items-stretch">
                              {/* Image Previewer on the left */}
                              <div
                                className="flex flex-col"
                                style={{
                                  width: 400,
                                  minWidth: 400,
                                  maxWidth: 400,
                                }}
                              >
                                <label className="block text-sm font-medium mb-0.5">
                                  Image Preview
                                </label>
                                <ImagePreviewer
                                  url={doc.url}
                                  fixedWidth={400}
                                />
                              </div>
                              {/* Centered Parse Text button */}
                              <div className="flex flex-col justify-center items-center px-2">
                                <button
                                  type="button"
                                  className="px-4 py-2 rounded-md bg-[#232F3E] text-[#F3F4F6] hover:bg-[#1A2330] text-base font-medium whitespace-pre-line text-center"
                                  disabled={parseLoading}
                                  onClick={async () => {
                                    setParseError(null);
                                    setParseLoading(true);
                                    try {
                                      console.log(
                                        "[Parse Text] Starting OCR for image URL:",
                                        doc.url
                                      );
                                      let text = "";
                                      let response = await fetch(
                                        "/api/ai/extract-text-from-image",
                                        {
                                          method: "POST",
                                          headers: {
                                            "Content-Type": "application/json",
                                          },
                                          body: JSON.stringify({
                                            url: doc.url,
                                          }),
                                        }
                                      );
                                      console.log(
                                        "[Parse Text] OCR response:",
                                        response
                                      );
                                      if (!response.ok) {
                                        const errText = await response.text();
                                        console.error(
                                          "[Parse Text] OCR failed:",
                                          errText
                                        );
                                        throw new Error(
                                          "Failed to extract text from image"
                                        );
                                      }
                                      const data = await response.json();
                                      text = data.text?.trim() || "";
                                      // If no text detected, ask for a description
                                      if (!text || text.length < 3) {
                                        console.log(
                                          "[Parse Text] No text detected, requesting image description for URL:",
                                          doc.url
                                        );
                                        response = await fetch(
                                          "/api/ai/extract-text-from-image?summarize=true",
                                          {
                                            method: "POST",
                                            headers: {
                                              "Content-Type":
                                                "application/json",
                                            },
                                            body: JSON.stringify({
                                              url: doc.url,
                                            }),
                                          }
                                        );
                                        console.log(
                                          "[Parse Text] Description response:",
                                          response
                                        );
                                        if (!response.ok) {
                                          const errText = await response.text();
                                          console.error(
                                            "[Parse Text] Description failed:",
                                            errText
                                          );
                                          throw new Error(
                                            "Failed to get image description"
                                          );
                                        }
                                        const descData = await response.json();
                                        text =
                                          descData.text?.trim() ||
                                          "No text or description could be extracted.";
                                      }
                                      setNewEvidence((ev) => ({
                                        ...ev,
                                        excerpt: text,
                                      }));
                                      console.log(
                                        "[Parse Text] Final extracted text/description:",
                                        text
                                      );
                                    } catch (err: any) {
                                      setParseError(
                                        err.message || "Failed to parse image."
                                      );
                                      console.error("[Parse Text] Error:", err);
                                    } finally {
                                      setParseLoading(false);
                                    }
                                  }}
                                >
                                  {parseLoading ? "Parsing..." : `Parse\nText`}
                                </button>
                                {parseError && (
                                  <div className="text-red-500 text-xs mt-2">
                                    {parseError}
                                  </div>
                                )}
                              </div>
                              {/* Excerpt/Lines on the right */}
                              <div className="w-1/2">
                                <label className="block text-sm font-medium mb-0.5">
                                  Excerpt / Lines
                                </label>
                                <textarea
                                  className="w-full px-2 py-1.5 border border-gray-300 rounded-md focus:outline-none focus:ring-2 focus:ring-[#7283D9] min-h-[450px] text-med"
                                  placeholder="Paste or type the relevant excerpt or lines here..."
                                  value={newEvidence.excerpt}
                                  onChange={(e) =>
                                    setNewEvidence((ev) => ({
                                      ...ev,
                                      excerpt: e.target.value,
                                    }))
                                  }
                                  required
                                />
                              </div>
                            </div>
                          );
                        }
                        return null;
                      })()}
                      {/* Actions */}
                      <div className="flex justify-end gap-2 mt-3 items-center">
                        <div className="flex-1"></div>
                        {/* Add Content button will be rendered here if needed by PDFPreviewer */}
                        <button
                          type="button"
                          className="px-4 py-2 rounded-md bg-gray-100 text-gray-700 hover:bg-gray-200"
                          onClick={closeEvidenceModal}
                        >
                          Cancel
                        </button>
                        <button
                          type="submit"
                          className="px-4 py-2 rounded-md bg-[#232F3E] text-[#F3F4F6] hover:bg-[#1A2330]"
                        >
                          Save
                        </button>
                      </div>
                    </form>
                  </div>
                </div>
              )}

              {/* Divider */}
              <div className="border-t border-gray-200"></div>

              {/* Supporting Documents Section */}
              <div className="flex-1 overflow-auto">
                <div className="p-4 flex flex-col gap-4">
                  <div className="space-y-4">
                    <div className="flex items-center justify-between">
                      <h3 className="text-base font-medium tracking-wide uppercase">
                        Supporting Documents
                      </h3>
                      <button
                        className="px-3 py-1.5 bg-[#232F3E] text-[#F3F4F6] rounded-md hover:bg-[#1A2330] transition-colors text-sm cursor-pointer"
                        onClick={() => {
                          console.log("Upload button clicked");
                          setIsUploadModalOpen(true);
                        }}
                        type="button"
                      >
                        Upload
                      </button>
                    </div>
                    {/* Documents List */}
                    <div className="space-y-3">
                      {supportingDocuments.length === 0 ? (
                        <div className="p-4 bg-[#FAFAFA] rounded-md border border-dashed border-gray-300 text-center">
                          <p className="text-gray-500 text-sm">
                            No supporting documents yet.
                          </p>
                          <p className="text-gray-500 text-xs mt-1">
                            Upload documents or images to get started.
                          </p>
                        </div>
                      ) : (
                        supportingDocuments.map((doc) => (
                          <div
                            key={doc.id}
                            className="p-4 bg-[#FAFAFA] rounded-md hover:bg-gray-50 transition-colors border border-transparent hover:border-gray-200"
                          >
                            <div className="flex items-start justify-between">
                              <div className="flex-1 min-w-0">
                                <div className="flex items-center gap-2">
                                  <span className="text-base font-medium truncate">
                                    {doc.name}
                                  </span>
                                  <span className="text-xs text-gray-500">
                                    ({doc.type})
                                  </span>
                                </div>
                                <p className="text-xs text-gray-400 mt-0.5">
                                  Uploaded by {doc.uploader}
                                </p>
                                <p className="text-xs text-gray-500 mt-1">
                                  Uploaded {doc.uploadDate.toLocaleDateString()}
                                </p>
                              </div>
                              <div className="flex items-center gap-2">
                                <a
                                  href={doc.url}
                                  target="_blank"
                                  rel="noopener noreferrer"
                                  className="p-1.5 text-gray-500 hover:text-gray-700 transition-colors"
                                >
                                  <span className="text-lg">↗</span>
                                </a>
                                <button
                                  onClick={() => handleDeleteDocument(doc.id)}
                                  className="p-1.5 text-gray-500 hover:text-red-500 transition-colors"
                                >
                                  <span className="text-lg">×</span>
                                </button>
                              </div>
                            </div>
                          </div>
                        ))
                      )}
                    </div>
                  </div>
                </div>
              </div>
            </div>
          </Panel>
        )}

        {isEvidencePanelOpen && (
          <PanelResizeHandle className="w-1 hover:w-1.5 bg-black/10 hover:bg-black/20 transition-all cursor-col-resize" />
        )}

        {/* Graph Area */}
        <Panel>
          <div className="relative h-full">
            {/* Floating Top Left Navbar */}
            {!hideNavbar && (
              <div className="absolute top-6 left-6 z-10 bg-white rounded-lg shadow-lg p-2 pl-3">
                <div className="flex items-center gap-3">
                  {/* Logo and Text */}
                  <div className="flex items-center gap-2">
                    <Image
                      src="/logo.png"
                      alt="intelliProof Logo"
                      width={44}
                      height={44}
                    />
                    <span className="text-2xl font-bold tracking-tight text-[#232F3E]">
                      Intelli<span className="text-[#232F3E]">Proof</span>
                    </span>
                  </div>

                  <div className="h-10 w-px bg-gray-200 mx-3 my-auto"></div>

                  {/* Editable Title */}
                  <div className="min-w-[100px] flex items-center justify-center">
                    {isEditing ? (
                      <input
                        type="text"
                        value={title}
                        onChange={(e) => setTitle(e.target.value)}
                        onKeyDown={handleTitleChange}
                        onBlur={() => setIsEditing(false)}
                        className="bg-transparent border-b border-gray-300 focus:border-[#7283D9] outline-none px-0.5 text-lg text-center w-full"
                        style={{
                          fontFamily: "DM Sans, sans-serif",
                          fontWeight: "200",
                        }}
                        autoFocus
                      />
                    ) : (
                      <span
                        onClick={() => setIsEditing(true)}
                        className="cursor-pointer hover:bg-gray-100 px-0.5 py-0 rounded text-lg text-center w-full"
                        style={{
                          fontFamily: "DM Sans, sans-serif",
                          fontWeight: "200",
                        }}
                      >
                        {title}
                      </span>
                    )}
                  </div>

                  <div className="h-10 w-px bg-gray-200 mx-3 my-auto"></div>

                  {/* Menu Button */}
                  <div
                    className="relative flex items-center -ml-4"
                    ref={menuRef}
                  >
                    <button
                      onClick={() => setIsMenuOpen(!isMenuOpen)}
                      className={`p-1.5 rounded-md transition-all duration-200 flex items-center justify-center h-11 w-11 ${isMenuOpen
                        ? "bg-gray-100"
                        : "text-gray-700 hover:bg-gray-100"
                        }`}
                      title="Menu"
                    >
                      <EllipsisVerticalIcon
                        className="w-9 h-9"
                        strokeWidth={2.5}
                      />
                    </button>
                    {isMenuOpen && (
                      <div className="absolute right-0 mt-2 top-full bg-white rounded-lg shadow-lg border border-gray-200 py-1 min-w-[200px] z-10">
                        <button
                          onClick={() => {
                            router.push("/graph-manager");
                            setIsMenuOpen(false);
                          }}
                          className="w-full text-left px-4 py-2.5 text-gray-700 hover:bg-gray-100 transition-colors flex items-center gap-2"
                        >
                          <ArrowUturnLeftIcon className="w-5 h-5" />
                          Back to Graph Manager
                        </button>
                        <div className="w-full h-px bg-gray-200 my-1"></div>
                        <button
                          onClick={() => {
                            handleLogout();
                            setIsMenuOpen(false);
                          }}
                          className="w-full text-left px-4 py-2.5 text-red-600 hover:bg-red-50 transition-colors flex items-center gap-2"
                        >
                          <ArrowUturnRightIcon className="w-5 h-5" />
                          Log Out
                        </button>
                      </div>
                    )}
                  </div>
                </div>
              </div>
            )}

            {/* Floating Top Right Navbar */}
            <div className="absolute top-6 right-6 z-10 bg-white rounded-lg shadow-lg p-2">
              <div className="flex items-center gap-4">
                {/* Undo/Redo Buttons */}
                <button
                  onClick={undo}
                  disabled={!canUndo}
                  className={`p-2.5 rounded-lg transition-all duration-200 flex items-center justify-center ${canUndo
                    ? "text-[#232F3E] hover:bg-gray-100 hover:scale-105 active:scale-95"
                    : "text-gray-300 cursor-not-allowed"
                    }`}
                  title="Undo"
                >
                  <ArrowUturnLeftIcon className="w-8 h-8" strokeWidth={2} />
                </button>
                <button
                  onClick={redo}
                  disabled={!canRedo}
                  className={`p-2.5 rounded-lg transition-all duration-200 flex items-center justify-center ${canRedo
                    ? "text-[#232F3E] hover:bg-gray-100 hover:scale-105 active:scale-95"
                    : "text-gray-300 cursor-not-allowed"
                    }`}
                  title="Redo"
                >
                  <ArrowUturnRightIcon className="w-8 h-8" strokeWidth={2} />
                </button>

                <div className="h-12 w-px bg-gray-200"></div>

                {/* Share, Export, Save, and Generate Report Buttons */}
                <button
                  onClick={() => {
                    /* Add share functionality */
                  }}
                  className="p-2.5 rounded-lg transition-all duration-200 flex items-center justify-center text-[#232F3E] hover:bg-gray-100 hover:scale-105 active:scale-95"
                  title="Share"
                >
                  <ShareIcon className="w-8 h-8" strokeWidth={2} />
                </button>
                <button
                  onClick={handleExport}
                  className="p-2.5 rounded-lg transition-all duration-200 flex items-center justify-center text-[#232F3E] hover:bg-gray-100 hover:scale-105 active:scale-95"
                  title="Export"
                >
                  <ArrowDownTrayIcon className="w-8 h-8" strokeWidth={2} />
                </button>
                <button
                  onClick={handleSave}
                  className="p-2.5 rounded-lg transition-all duration-200 flex items-center justify-center text-[#232F3E] hover:bg-gray-100 hover:scale-105 active:scale-95"
                  title="Save"
                >
                  <DocumentCheckIcon className="w-8 h-8" strokeWidth={2} />
                </button>
                <button
                  onClick={handleGenerateReport}
                  className="p-2.5 rounded-lg transition-all duration-200 flex items-center justify-center text-[#232F3E] hover:bg-gray-100 hover:scale-105 active:scale-95"
                  title="Generate Report"
                >
                  <DocumentIcon className="w-8 h-8" strokeWidth={2} />
                </button>

                <div className="h-12 w-px bg-gray-200"></div>

                {/* Profile Icon and Dropdown */}
                <div className="relative" ref={profileRef}>
                  <button
                    onClick={() => setIsProfileOpen(!isProfileOpen)}
                    className="w-12 h-12 rounded-full bg-[#232F3E] text-white flex items-center justify-center text-xl font-semibold hover:bg-[#2d3b4d] transition-colors"
                  >
                    <span className="pt-0.5">{profile?.first_name?.[0]}</span>
                  </button>
                  {isProfileOpen && (
                    <div className="absolute right-0 mt-2 w-48 bg-white rounded-md shadow-lg py-1 z-10 border border-gray-200">
                      <div className="px-4 py-2 text-sm text-gray-700">
                        <div className="font-medium">
                          {profile?.first_name} {profile?.last_name}
                        </div>
                        <div className="text-gray-500 truncate">
                          {profile?.email}
                        </div>
                      </div>
                    </div>
                  )}
                </div>
              </div>
            </div>

            {/* Tools Navbar */}
            <div className="absolute left-6 top-24 z-10 bg-white rounded-lg shadow-lg p-2 flex flex-col gap-4 w-[60px]">
              {/* Add Node Button */}
              <div className="relative">
                <button
                  onClick={() => setIsAddNodeOpen(!isAddNodeOpen)}
                  className={`p-2.5 rounded-lg transition-all duration-200 w-full flex items-center justify-center ${isAddNodeOpen
                    ? "bg-[#232F3E] text-white shadow-inner"
                    : "text-[#232F3E] hover:bg-gray-100 hover:scale-105 active:scale-95"
                    }`}
                  title="Add Claim"
                >
                  <PlusIcon className="w-8 h-8" strokeWidth={2} />
                </button>
                {isAddNodeOpen && (
                  <div className="absolute left-full top-0 ml-2 bg-white rounded-lg shadow-lg border border-gray-200 py-1.5 min-w-[180px] z-10">
                    <button
                      onClick={() => addNode("factual")}
                      className="w-full text-left px-5 py-2.5 text-[#3A4553] hover:bg-[#3A4553] hover:text-white text-xl transition-colors"
                    >
                      Factual
                    </button>
                    <button
                      onClick={() => addNode("value")}
                      className="w-full text-left px-5 py-2.5 text-[#889178] hover:bg-[#889178] hover:text-white text-xl transition-colors"
                    >
                      Value
                    </button>
                    <button
                      onClick={() => addNode("policy")}
                      className="w-full text-left px-5 py-2.5 text-[#888C94] hover:bg-[#888C94] hover:text-white text-xl transition-colors"
                    >
                      Policy
                    </button>
                  </div>
                )}
              </div>

              {/* Delete Node Button */}
              <button
                onClick={handleDeleteNode}
                disabled={!selectedNode}
                className={`p-2.5 rounded-lg transition-all duration-200 flex items-center justify-center ${selectedNode
                  ? "text-red-600 hover:bg-red-50 hover:text-red-700 hover:scale-105 active:scale-95"
                  : "text-gray-300 cursor-not-allowed"
                  }`}
                title="Delete Claim"
              >
                <TrashIcon className="w-8 h-8" strokeWidth={2} />
              </button>

              <div className="w-full h-px bg-gray-200"></div>

              {/* Edge Type Buttons */}
              <button
                onClick={() => setSelectedEdgeType("supporting")}
                className={`p-2.5 rounded-lg transition-colors flex items-center justify-center ${selectedEdgeType === "supporting"
                  ? "bg-[#166534] bg-opacity-20 text-[#166534]"
                  : "text-gray-700 hover:bg-gray-100"
                  }`}
                title="Supporting Edge"
              >
                <ArrowTrendingUpIcon className="w-8 h-8" strokeWidth={2} />
              </button>

              <button
                onClick={() => setSelectedEdgeType("attacking")}
                className={`p-2.5 rounded-lg transition-colors flex items-center justify-center ${selectedEdgeType === "attacking"
                  ? "bg-[#991B1B] bg-opacity-20 text-[#991B1B]"
                  : "text-gray-700 hover:bg-gray-100"
                  }`}
                title="Attacking Edge"
              >
                <ArrowTrendingDownIcon className="w-8 h-8" strokeWidth={2} />
              </button>

              <div className="w-full h-px bg-gray-200"></div>

              {/* Evidence Panel Toggle */}
              <button
                onClick={() => setIsEvidencePanelOpen(!isEvidencePanelOpen)}
                className={`p-2.5 rounded-lg transition-all duration-200 flex items-center justify-center ${isEvidencePanelOpen
                  ? "bg-[#232F3E] text-white shadow-inner"
                  : "text-[#232F3E] hover:bg-gray-100 hover:scale-105 active:scale-95"
                  }`}
                title={
                  isEvidencePanelOpen
                    ? "Hide Evidence Panel"
                    : "Show Evidence Panel"
                }
              >
                <DocumentTextIcon className="w-8 h-8" strokeWidth={2} />
              </button>
            </div>

            {/* Bottom Left Controls */}
            <div className="absolute left-6 bottom-6 z-10 bg-white rounded-lg shadow-lg p-2 flex flex-row gap-4 h-[60px]">
              <button
                onClick={() => reactFlowInstance.zoomIn()}
                className="p-2.5 rounded-lg transition-all duration-200 flex items-center justify-center text-[#232F3E] hover:bg-gray-100 hover:scale-105 active:scale-95"
                title="Zoom In"
              >
                <MagnifyingGlassPlusIcon className="w-8 h-8" strokeWidth={2} />
              </button>
              <button
                onClick={() => reactFlowInstance.zoomOut()}
                className="p-2.5 rounded-lg transition-all duration-200 flex items-center justify-center text-[#232F3E] hover:bg-gray-100 hover:scale-105 active:scale-95"
                title="Zoom Out"
              >
                <MagnifyingGlassMinusIcon className="w-8 h-8" strokeWidth={2} />
              </button>
              <button
                onClick={() => reactFlowInstance.fitView()}
                className="p-2.5 rounded-lg transition-all duration-200 flex items-center justify-center text-[#232F3E] hover:bg-gray-100 hover:scale-105 active:scale-95"
                title="Fit View"
              >
                <ArrowsPointingInIcon className="w-8 h-8" strokeWidth={2} />
              </button>
            </div>

            <ReactFlow
              nodes={nodes}
              edges={edges}
              onNodesChange={onNodesChange}
              onEdgesChange={onEdgesChange}
              onConnect={onConnect}
              onConnectStart={onConnectStart}
              onConnectEnd={onConnectEnd}
              onEdgeClick={handleEdgeClick}
              nodeTypes={nodeTypes}
              edgeTypes={edgeTypes}
              fitView
              minZoom={0.25}
              maxZoom={6}
              className="bg-white h-full [--xy-theme-selected:#f57dbd] [--xy-theme-hover:#c5c5c5] [--xy-theme-color-focus:#e8e8e8]"
              onNodeClick={handleNodeClick}
              onPaneClick={handlePaneClick}
              defaultEdgeOptions={{
                type: "custom",
                animated: true,
                style: { cursor: "pointer" },
                markerStart: {
                  type: MarkerType.ArrowClosed,
                  color: "#166534",
                },
                data: {
                  edgeType: "supporting",
                  confidence: 0.5,
                },
              }}
              connectionMode={ConnectionMode.Loose}
              defaultViewport={{ x: 0, y: 0, zoom: 1 }}
              fitViewOptions={{ padding: 0.2 }}
              snapToGrid={true}
              snapGrid={[20, 20]}
              proOptions={{ hideAttribution: true }}
            >
              <Background variant={BackgroundVariant.Dots} />
              <Controls className="!hidden" />
            </ReactFlow>

            {/* Properties Modal beside AI Copilot */}
            {(selectedNode || selectedEdge) && (
              <div
                style={{
                  position: "fixed",
                  top: 80, // adjust as needed
                  right: isAICopilotOpen ? "27vw" : 0, // leave space for Copilot if open
                  zIndex: 50,
                  width: 270,
                  maxWidth: "67.5vw",
                  background: "white",
                  boxShadow: "0 2px 16px rgba(0,0,0,0.08)",
                  borderRadius: 16,
                  border: "1px solid #eee",
                  padding: 0,
                  transition: "right 0.3s",
                }}
              >
                {selectedNode && !selectedEdge && (
                  <NodeProperties
                    node={selectedNode}
                    onClose={() => setSelectedNode(null)}
                    onUpdate={handleNodeUpdate}
                    evidenceCards={evidenceCards}
                    supportingDocuments={supportingDocuments}
                    onUpdateEvidenceConfidence={handleUpdateEvidenceConfidence}
                    copilotOpen={isAICopilotOpen}
                  />
                )}
                {selectedEdge && !selectedNode && (
                  <EdgeProperties
                    edge={selectedEdge}
                    onClose={() => setSelectedEdge(null)}
                    onUpdate={handleEdgeUpdate}
                    copilotOpen={isAICopilotOpen}
                  />
                )}
              </div>
            )}

            {/* Evidence Card Preview Modal */}
            {selectedEvidenceCard && (
              <div className="fixed inset-0 z-50 flex items-center justify-center bg-black bg-opacity-30">
                <div className="bg-white rounded-lg shadow-lg w-full max-w-md p-6 relative">
                  <button
                    className="absolute top-2 right-2 text-2xl text-gray-400 hover:text-gray-700"
                    onClick={() => setSelectedEvidenceCard(null)}
                    aria-label="Close preview"
                  >
                    ×
                  </button>
                  <h2 className="text-lg font-semibold mb-2">
                    {selectedEvidenceCard.title}
                  </h2>
                  <div className="mb-2 text-xs text-gray-500">
                    from: {selectedEvidenceCard.supportingDocName}
                  </div>
                  {/* Supporting doc link */}
                  {(() => {
                    const doc = supportingDocuments.find(
                      (d) => d.id === selectedEvidenceCard.supportingDocId
                    );
                    if (doc) {
                      return (
                        <a
                          href={doc.url}
                          target="_blank"
                          rel="noopener noreferrer"
                          className="inline-block mb-3 text-xs text-[#7283D9] underline hover:text-[#3c4a8c]"
                        >
                          View Supporting Document
                        </a>
                      );
                    }
                    return null;
                  })()}
                  <div className="mb-4">
                    <span className="block text-xs font-medium mb-1">
                      Excerpt / Description:
                    </span>
                    <div className="text-sm text-gray-700 whitespace-pre-line bg-[#FAFAFA] rounded p-2 border border-gray-100">
                      {selectedEvidenceCard.excerpt}
                    </div>
                  </div>
                  {/* Optionally, show supporting doc preview if image */}
                  {(() => {
                    const doc = supportingDocuments.find(
                      (d) => d.id === selectedEvidenceCard.supportingDocId
                    );
                    if (doc && doc.type === "image") {
                      return (
                        <div className="mt-2">
                          <img
                            src={doc.url}
                            alt="preview"
                            className="w-full max-h-48 object-contain rounded"
                          />
                        </div>
                      );
                    }
                    return null;
                  })()}
                </div>
              </div>
            )}
          </div>
        </Panel>

        {/* AI Copilot Panel */}
        {isAICopilotOpen && (
          <PanelResizeHandle className="w-1 hover:w-1.5 bg-black/10 hover:bg-black/20 transition-all cursor-col-resize" />
        )}

        {isAICopilotOpen && (
          <Panel defaultSize={25} minSize={20} maxSize={40}>
            <div className="h-full bg-white border-l border-black flex flex-col">
              {/* AI Copilot Header */}
              <div className="p-4 border-b border-black flex justify-between items-center bg-white relative">
                <div className="flex items-center gap-3">
                  <SparklesIcon className="w-6 h-6 text-purple-500" />
                  <h2 className="text-lg font-medium tracking-wide uppercase">
                    AI Copilot
                  </h2>
                </div>
                <div className="flex items-center gap-2">
                  <button
                    onClick={() => setIsAICopilotFrozen((f) => !f)}
                    className={`p-2 rounded-full transition-colors ${isAICopilotFrozen ? "bg-gray-200" : "hover:bg-gray-100"
                      }`}
                    title={
                      isAICopilotFrozen
                        ? "Unfreeze Copilot Panel"
                        : "Freeze Copilot Panel"
                    }
                  >
                    {isAICopilotFrozen ? (
                      <LockClosedIcon className="w-5 h-5 text-blue-600" />
                    ) : (
                      <LockOpenIcon className="w-5 h-5 text-gray-400" />
                    )}
                  </button>
                  <button
                    onClick={() =>
                      !isAICopilotFrozen && setIsAICopilotOpen(false)
                    }
                    className={`p-2 hover:bg-white rounded-md transition-colors ${isAICopilotFrozen ? "opacity-40 cursor-not-allowed" : ""
                      }`}
                    aria-label="Close AI copilot"
                    disabled={isAICopilotFrozen}
                  >
                    <span className="text-lg">→</span>
                  </button>
                </div>
              </div>

              {/* Chat Area */}
              <div className="flex-1 overflow-auto p-4">
                <div className="text-center text-gray-500 mt-2 mb-2">
                  AI Copilot is ready to assist with your graph.
                </div>
                <CommandMessageBox
                  title="Check Claim Evidence"
                  content="Check evidence for each claim and evaluate relationship"
                  icon={<DocumentMagnifyingGlassIcon className="w-6 h-6" />}
                  onClick={handleCheckEvidence}
                  disabled={copilotLoading}
                />
                <CommandMessageBox
                  title="Get Claim Credibility"
                  content="Compute credibility scores for each node using internal evidence scores, and apply propagation algorithm."
                  icon={<DocumentCheckIcon className="w-6 h-6" />}
                  onClick={handleClaimCredibility}
                  disabled={copilotLoading}
                />
                {/* New function chat boxes */}
                <CommandMessageBox
                  title="Validate Edge"
                  content="Checks whether the support/attack is valid with reasoning"
                  icon={<ArrowPathIcon className="w-6 h-6" />}
                  onClick={handleValidateEdge}
                  disabled={copilotLoading}
                />
                <CommandMessageBox
                  title="Generate Assumptions"
                  content="Generates up to 5 assumptions required by the edge to be valid"
                  icon={<HandRaisedIcon className="w-6 h-6" />}
                  onClick={() => { }}
                  disabled={copilotLoading}
                />
                <CommandMessageBox
                  title="Validate All Edges"
                  content="Checks all edges for support/attack/neutral and outputs reasoning for each."
                  icon={<ArrowPathIcon className="w-6 h-6" />}
                  onClick={validate_edges}
                  disabled={copilotLoading}
                />
                <div className="mt-4 space-y-2">
                  {copilotMessages.map((msg, idx) => (
                    <ChatBox key={idx}>
                      {msg.isStructured ? (
                        <MessageBox message={msg.content} />
                      ) : msg.role === "assistant" ? (
                        <span
                          className={`text-left text-sm text-blue-700`}
                          dangerouslySetInnerHTML={{ __html: msg.content }}
                        />
                      ) : (
                        <span
                          className={`text-left text-sm ${msg.role === "system"
                            ? "text-gray-500"
                            : "text-black"
                            }`}
                        >
                          {msg.content}
                        </span>
                      )}
                    </ChatBox>
                  ))}
                  {copilotLoading && (
                    <ChatBox>
                      <span className="text-purple-500 text-sm">
                        Analyzing claim credibility...
                      </span>
                    </ChatBox>
                  )}
                </div>
              </div>

              {/* Message Input */}
              <div className="border-t border-gray-200 p-4">
                <div className="relative mb-6">
                  <input
                    type="text"
                    placeholder="Ask anything about your graph..."
                    className="w-full px-4 py-3 border border-gray-300 rounded-lg focus:outline-none focus:ring-2 focus:ring-purple-500 pr-12"
                  />
                  <button className="absolute right-2 top-1/2 -translate-y-1/2 p-2 text-purple-500 hover:text-purple-600">
                    <SparklesIcon className="w-5 h-5" />
                  </button>
                </div>
                {/* AI Functionality Section */}
                {/* ... existing code ... */}
                <div className="flex justify-center mt-2">
                  <button
                    onClick={handleClearCopilotChat}
                    className="px-6 py-2 bg-gray-200 hover:bg-gray-300 text-gray-700 rounded-lg font-medium shadow-sm border border-gray-300 transition-all"
                    type="button"
                  >
                    Clear Chat
                  </button>
                </div>
                {/* ... existing code ... */}
              </div>
            </div>
          </Panel>
        )}
      </PanelGroup>

      {/* AI Copilot Toggle Button */}
      {!isAICopilotOpen && (
        <div className="absolute right-6 bottom-6 z-10">
          <button
            onClick={() => setIsAICopilotOpen(!isAICopilotOpen)}
            className={`h-[60px] w-[60px] rounded-lg transition-all duration-200 flex items-center justify-center bg-white shadow-lg text-[#232F3E] hover:bg-gray-100 hover:scale-105 active:scale-95`}
            title="Open AI Copilot"
          >
            <SparklesIcon className="w-9 h-9" strokeWidth={2} />
          </button>
        </div>
      )}

      <SupportingDocumentUploadModal
        open={isUploadModalOpen}
        onClose={() => setIsUploadModalOpen(false)}
        graphId={currentGraphId || ""}
        uploaderEmail={profile?.email || ""}
        onSuccess={handleUploadSuccess}
      />
    </div>
  );
};

const GraphCanvas = ({ hideNavbar = false }: GraphCanvasProps) => {
  return (
    <ReactFlowProvider>
      <Suspense
        fallback={
          <div className="h-full flex items-center justify-center">
            <div className="animate-spin rounded-full h-12 w-12 border-b-2 border-black"></div>
          </div>
        }
      >
        <GraphCanvasInner hideNavbar={hideNavbar} />
      </Suspense>
    </ReactFlowProvider>
  );
};

export default GraphCanvas;<|MERGE_RESOLUTION|>--- conflicted
+++ resolved
@@ -768,8 +768,6 @@
     setNodes((nds) =>
       nds.map((node) => {
         if (node.id === nodeId) {
-<<<<<<< HEAD
-=======
           const newType = updates.data?.type || node.data.type;
           const currentStyle = node.style || {};
 
@@ -777,15 +775,13 @@
           const style =
             newType !== node.data.type
               ? {
-                ...currentStyle,
-                ...getNodeStyle(newType),
-                // Keep existing width/height if they exist
-                ...(currentStyle.width && { width: currentStyle.width }),
-                ...(currentStyle.height && { height: currentStyle.height }),
-              }
+                  ...currentStyle,
+                  ...getNodeStyle(newType),
+                  // Keep existing width/height if they exist
+                  ...(currentStyle.width && { width: currentStyle.width }),
+                  ...(currentStyle.height && { height: currentStyle.height }),
+                }
               : currentStyle;
-
->>>>>>> 041484b4
           const updatedNode = {
             ...node,
             ...updates,
@@ -1242,7 +1238,7 @@
         try {
           const errorData = await response.json();
           if (errorData.detail) errorMsg = errorData.detail;
-        } catch { }
+        } catch {}
         throw new Error(errorMsg);
       }
       const data = await response.json();
@@ -1338,10 +1334,7 @@
 
   // Detect node deselect and queue API call
   useEffect(() => {
-    if (
-      prevSelectedNodeRef.current?.id &&
-      !selectedNode
-    ) {
+    if (prevSelectedNodeRef.current?.id && !selectedNode) {
       const prevId = prevSelectedNodeRef.current.id;
       if (prevId) {
         setApiQueue((q) => [...q, prevId]);
@@ -1387,7 +1380,7 @@
         try {
           const errorData = await response.json();
           if (errorData.detail) errorMsg = errorData.detail;
-        } catch { }
+        } catch {}
         throw new Error(errorMsg);
       }
       const data = await response.json();
@@ -1395,7 +1388,9 @@
       data.results.forEach((result: any) => {
         const claimNode = node;
         const claimText = claimNode ? claimNode.data.text : "";
-        const evidenceObj = evidenceCards.find((ev) => ev.id === result.evidence_id);
+        const evidenceObj = evidenceCards.find(
+          (ev) => ev.id === result.evidence_id
+        );
         const evidenceTitle = evidenceObj ? evidenceObj.title : "";
         setCopilotMessages((msgs) => [
           ...msgs,
@@ -1431,21 +1426,22 @@
           const found = data.results.find((r: any) => r.evidence_id === eid);
           return found ? found.confidence : undefined;
         })
-        .filter((c) => typeof c === 'number');
+        .filter((c) => typeof c === "number");
       const avgConfidence =
         updatedConfidences.length > 0
-          ? updatedConfidences.reduce((a, b) => a + b, 0) / updatedConfidences.length
+          ? updatedConfidences.reduce((a, b) => a + b, 0) /
+            updatedConfidences.length
           : 0.5;
       setNodes((prevNodes) =>
         prevNodes.map((n) =>
           n.id === node.id
             ? {
-              ...n,
-              data: {
-                ...n.data,
-                belief: avgConfidence,
-              },
-            }
+                ...n,
+                data: {
+                  ...n.data,
+                  belief: avgConfidence,
+                },
+              }
             : n
         )
       );
@@ -1480,7 +1476,8 @@
           ...msgs,
           {
             role: "assistant",
-            content: "<span class='text-red-600'>Error: Please select an edge to validate.</span>",
+            content:
+              "<span class='text-red-600'>Error: Please select an edge to validate.</span>",
           },
         ]);
         return;
@@ -1493,7 +1490,8 @@
           ...msgs,
           {
             role: "assistant",
-            content: "<span class='text-red-600'>Error: Could not find source or target node for the selected edge.</span>",
+            content:
+              "<span class='text-red-600'>Error: Could not find source or target node for the selected edge.</span>",
           },
         ]);
         return;
@@ -1501,14 +1499,16 @@
       // Prepare request body (with evidence)
       const getNodeEvidence = (node: ClaimNode) => {
         if (!node.data || !Array.isArray(node.data.evidenceIds)) return [];
-        return evidenceCards.filter(ev => node.data.evidenceIds!.includes(ev.id)).map(ev => ({
-          id: ev.id,
-          title: ev.title,
-          excerpt: ev.excerpt,
-          supportingDocId: ev.supportingDocId,
-          supportingDocName: ev.supportingDocName,
-          confidence: ev.confidence,
-        }));
+        return evidenceCards
+          .filter((ev) => node.data.evidenceIds!.includes(ev.id))
+          .map((ev) => ({
+            id: ev.id,
+            title: ev.title,
+            excerpt: ev.excerpt,
+            supportingDocId: ev.supportingDocId,
+            supportingDocName: ev.supportingDocName,
+            confidence: ev.confidence,
+          }));
       };
       const requestBody = {
         edge: {
@@ -1538,7 +1538,7 @@
         try {
           const errorData = await response.json();
           if (errorData.detail) errorMsg = errorData.detail;
-        } catch { }
+        } catch {}
         throw new Error(errorMsg);
       }
       const data = await response.json();
@@ -1568,7 +1568,9 @@
         ...msgs,
         {
           role: "assistant",
-          content: `<span class='text-red-600'>Error: ${err instanceof Error ? err.message : err}</span>`,
+          content: `<span class='text-red-600'>Error: ${
+            err instanceof Error ? err.message : err
+          }</span>`,
         },
       ]);
     } finally {
@@ -1583,7 +1585,8 @@
       ...msgs,
       {
         role: "user",
-        content: "Validate all edges in the graph for support/attack/neutral and reasoning.",
+        content:
+          "Validate all edges in the graph for support/attack/neutral and reasoning.",
       },
     ]);
     try {
@@ -1602,14 +1605,16 @@
         }
         const getNodeEvidence = (node: ClaimNode) => {
           if (!node.data || !Array.isArray(node.data.evidenceIds)) return [];
-          return evidenceCards.filter(ev => node.data.evidenceIds!.includes(ev.id)).map(ev => ({
-            id: ev.id,
-            title: ev.title,
-            excerpt: ev.excerpt,
-            supportingDocId: ev.supportingDocId,
-            supportingDocName: ev.supportingDocName,
-            confidence: ev.confidence,
-          }));
+          return evidenceCards
+            .filter((ev) => node.data.evidenceIds!.includes(ev.id))
+            .map((ev) => ({
+              id: ev.id,
+              title: ev.title,
+              excerpt: ev.excerpt,
+              supportingDocId: ev.supportingDocId,
+              supportingDocName: ev.supportingDocName,
+              confidence: ev.confidence,
+            }));
         };
         const requestBody = {
           edge: {
@@ -1647,7 +1652,7 @@
             try {
               const errorData = await response.json();
               if (errorData.detail) errorMsg = errorData.detail;
-            } catch { }
+            } catch {}
             throw new Error(errorMsg);
           }
           const data = await response.json();
@@ -1677,7 +1682,9 @@
             ...msgs,
             {
               role: "assistant",
-              content: `<span class='text-red-600'>Error: ${err instanceof Error ? err.message : err}</span>`,
+              content: `<span class='text-red-600'>Error: ${
+                err instanceof Error ? err.message : err
+              }</span>`,
             },
           ]);
         }
@@ -1694,10 +1701,7 @@
 
   // Detect edge deselect and queue API call
   useEffect(() => {
-    if (
-      prevSelectedEdgeRef.current?.id &&
-      !selectedEdge
-    ) {
+    if (prevSelectedEdgeRef.current?.id && !selectedEdge) {
       const prevId = prevSelectedEdgeRef.current.id;
       if (prevId) {
         setEdgeApiQueue((q) => [...q, prevId]);
@@ -1727,14 +1731,16 @@
     if (!sourceNode || !targetNode) return;
     const getNodeEvidence = (node: ClaimNode) => {
       if (!node.data || !Array.isArray(node.data.evidenceIds)) return [];
-      return evidenceCards.filter(ev => node.data.evidenceIds!.includes(ev.id)).map(ev => ({
-        id: ev.id,
-        title: ev.title,
-        excerpt: ev.excerpt,
-        supportingDocId: ev.supportingDocId,
-        supportingDocName: ev.supportingDocName,
-        confidence: ev.confidence,
-      }));
+      return evidenceCards
+        .filter((ev) => node.data.evidenceIds!.includes(ev.id))
+        .map((ev) => ({
+          id: ev.id,
+          title: ev.title,
+          excerpt: ev.excerpt,
+          supportingDocId: ev.supportingDocId,
+          supportingDocName: ev.supportingDocName,
+          confidence: ev.confidence,
+        }));
     };
     const requestBody = {
       edge: {
@@ -1772,7 +1778,7 @@
         try {
           const errorData = await response.json();
           if (errorData.detail) errorMsg = errorData.detail;
-        } catch { }
+        } catch {}
         throw new Error(errorMsg);
       }
       const data = await response.json();
@@ -1802,7 +1808,9 @@
         ...msgs,
         {
           role: "assistant",
-          content: `<span class='text-red-600'>Error: ${err instanceof Error ? err.message : err}</span>`,
+          content: `<span class='text-red-600'>Error: ${
+            err instanceof Error ? err.message : err
+          }</span>`,
         },
       ]);
     }
@@ -1815,9 +1823,11 @@
     if (edges.length === 0) return;
     // Find edges that are new (not in previous ref)
     const prevEdges = prevEdgesRef.current;
-    const newEdges = edges.filter(e => !prevEdges.some(pe => pe.id === e.id));
+    const newEdges = edges.filter(
+      (e) => !prevEdges.some((pe) => pe.id === e.id)
+    );
     if (newEdges.length > 0) {
-      setEdgeApiQueue((q) => [...q, ...newEdges.map(e => e.id)]);
+      setEdgeApiQueue((q) => [...q, ...newEdges.map((e) => e.id)]);
     }
     prevEdgesRef.current = edges;
   }, [edges]);
@@ -2013,7 +2023,7 @@
                                   <PDFPreviewer
                                     ref={pdfPreviewerRef}
                                     url={doc.url}
-                                    onAddContent={() => { }}
+                                    onAddContent={() => {}}
                                     fixedWidth={350}
                                   />
                                 </div>
@@ -2387,10 +2397,11 @@
                   >
                     <button
                       onClick={() => setIsMenuOpen(!isMenuOpen)}
-                      className={`p-1.5 rounded-md transition-all duration-200 flex items-center justify-center h-11 w-11 ${isMenuOpen
-                        ? "bg-gray-100"
-                        : "text-gray-700 hover:bg-gray-100"
-                        }`}
+                      className={`p-1.5 rounded-md transition-all duration-200 flex items-center justify-center h-11 w-11 ${
+                        isMenuOpen
+                          ? "bg-gray-100"
+                          : "text-gray-700 hover:bg-gray-100"
+                      }`}
                       title="Menu"
                     >
                       <EllipsisVerticalIcon
@@ -2435,10 +2446,11 @@
                 <button
                   onClick={undo}
                   disabled={!canUndo}
-                  className={`p-2.5 rounded-lg transition-all duration-200 flex items-center justify-center ${canUndo
-                    ? "text-[#232F3E] hover:bg-gray-100 hover:scale-105 active:scale-95"
-                    : "text-gray-300 cursor-not-allowed"
-                    }`}
+                  className={`p-2.5 rounded-lg transition-all duration-200 flex items-center justify-center ${
+                    canUndo
+                      ? "text-[#232F3E] hover:bg-gray-100 hover:scale-105 active:scale-95"
+                      : "text-gray-300 cursor-not-allowed"
+                  }`}
                   title="Undo"
                 >
                   <ArrowUturnLeftIcon className="w-8 h-8" strokeWidth={2} />
@@ -2446,10 +2458,11 @@
                 <button
                   onClick={redo}
                   disabled={!canRedo}
-                  className={`p-2.5 rounded-lg transition-all duration-200 flex items-center justify-center ${canRedo
-                    ? "text-[#232F3E] hover:bg-gray-100 hover:scale-105 active:scale-95"
-                    : "text-gray-300 cursor-not-allowed"
-                    }`}
+                  className={`p-2.5 rounded-lg transition-all duration-200 flex items-center justify-center ${
+                    canRedo
+                      ? "text-[#232F3E] hover:bg-gray-100 hover:scale-105 active:scale-95"
+                      : "text-gray-300 cursor-not-allowed"
+                  }`}
                   title="Redo"
                 >
                   <ArrowUturnRightIcon className="w-8 h-8" strokeWidth={2} />
@@ -2521,10 +2534,11 @@
               <div className="relative">
                 <button
                   onClick={() => setIsAddNodeOpen(!isAddNodeOpen)}
-                  className={`p-2.5 rounded-lg transition-all duration-200 w-full flex items-center justify-center ${isAddNodeOpen
-                    ? "bg-[#232F3E] text-white shadow-inner"
-                    : "text-[#232F3E] hover:bg-gray-100 hover:scale-105 active:scale-95"
-                    }`}
+                  className={`p-2.5 rounded-lg transition-all duration-200 w-full flex items-center justify-center ${
+                    isAddNodeOpen
+                      ? "bg-[#232F3E] text-white shadow-inner"
+                      : "text-[#232F3E] hover:bg-gray-100 hover:scale-105 active:scale-95"
+                  }`}
                   title="Add Claim"
                 >
                   <PlusIcon className="w-8 h-8" strokeWidth={2} />
@@ -2557,10 +2571,11 @@
               <button
                 onClick={handleDeleteNode}
                 disabled={!selectedNode}
-                className={`p-2.5 rounded-lg transition-all duration-200 flex items-center justify-center ${selectedNode
-                  ? "text-red-600 hover:bg-red-50 hover:text-red-700 hover:scale-105 active:scale-95"
-                  : "text-gray-300 cursor-not-allowed"
-                  }`}
+                className={`p-2.5 rounded-lg transition-all duration-200 flex items-center justify-center ${
+                  selectedNode
+                    ? "text-red-600 hover:bg-red-50 hover:text-red-700 hover:scale-105 active:scale-95"
+                    : "text-gray-300 cursor-not-allowed"
+                }`}
                 title="Delete Claim"
               >
                 <TrashIcon className="w-8 h-8" strokeWidth={2} />
@@ -2571,10 +2586,11 @@
               {/* Edge Type Buttons */}
               <button
                 onClick={() => setSelectedEdgeType("supporting")}
-                className={`p-2.5 rounded-lg transition-colors flex items-center justify-center ${selectedEdgeType === "supporting"
-                  ? "bg-[#166534] bg-opacity-20 text-[#166534]"
-                  : "text-gray-700 hover:bg-gray-100"
-                  }`}
+                className={`p-2.5 rounded-lg transition-colors flex items-center justify-center ${
+                  selectedEdgeType === "supporting"
+                    ? "bg-[#166534] bg-opacity-20 text-[#166534]"
+                    : "text-gray-700 hover:bg-gray-100"
+                }`}
                 title="Supporting Edge"
               >
                 <ArrowTrendingUpIcon className="w-8 h-8" strokeWidth={2} />
@@ -2582,10 +2598,11 @@
 
               <button
                 onClick={() => setSelectedEdgeType("attacking")}
-                className={`p-2.5 rounded-lg transition-colors flex items-center justify-center ${selectedEdgeType === "attacking"
-                  ? "bg-[#991B1B] bg-opacity-20 text-[#991B1B]"
-                  : "text-gray-700 hover:bg-gray-100"
-                  }`}
+                className={`p-2.5 rounded-lg transition-colors flex items-center justify-center ${
+                  selectedEdgeType === "attacking"
+                    ? "bg-[#991B1B] bg-opacity-20 text-[#991B1B]"
+                    : "text-gray-700 hover:bg-gray-100"
+                }`}
                 title="Attacking Edge"
               >
                 <ArrowTrendingDownIcon className="w-8 h-8" strokeWidth={2} />
@@ -2596,10 +2613,11 @@
               {/* Evidence Panel Toggle */}
               <button
                 onClick={() => setIsEvidencePanelOpen(!isEvidencePanelOpen)}
-                className={`p-2.5 rounded-lg transition-all duration-200 flex items-center justify-center ${isEvidencePanelOpen
-                  ? "bg-[#232F3E] text-white shadow-inner"
-                  : "text-[#232F3E] hover:bg-gray-100 hover:scale-105 active:scale-95"
-                  }`}
+                className={`p-2.5 rounded-lg transition-all duration-200 flex items-center justify-center ${
+                  isEvidencePanelOpen
+                    ? "bg-[#232F3E] text-white shadow-inner"
+                    : "text-[#232F3E] hover:bg-gray-100 hover:scale-105 active:scale-95"
+                }`}
                 title={
                   isEvidencePanelOpen
                     ? "Hide Evidence Panel"
@@ -2803,8 +2821,9 @@
                 <div className="flex items-center gap-2">
                   <button
                     onClick={() => setIsAICopilotFrozen((f) => !f)}
-                    className={`p-2 rounded-full transition-colors ${isAICopilotFrozen ? "bg-gray-200" : "hover:bg-gray-100"
-                      }`}
+                    className={`p-2 rounded-full transition-colors ${
+                      isAICopilotFrozen ? "bg-gray-200" : "hover:bg-gray-100"
+                    }`}
                     title={
                       isAICopilotFrozen
                         ? "Unfreeze Copilot Panel"
@@ -2821,8 +2840,9 @@
                     onClick={() =>
                       !isAICopilotFrozen && setIsAICopilotOpen(false)
                     }
-                    className={`p-2 hover:bg-white rounded-md transition-colors ${isAICopilotFrozen ? "opacity-40 cursor-not-allowed" : ""
-                      }`}
+                    className={`p-2 hover:bg-white rounded-md transition-colors ${
+                      isAICopilotFrozen ? "opacity-40 cursor-not-allowed" : ""
+                    }`}
                     aria-label="Close AI copilot"
                     disabled={isAICopilotFrozen}
                   >
@@ -2862,7 +2882,7 @@
                   title="Generate Assumptions"
                   content="Generates up to 5 assumptions required by the edge to be valid"
                   icon={<HandRaisedIcon className="w-6 h-6" />}
-                  onClick={() => { }}
+                  onClick={() => {}}
                   disabled={copilotLoading}
                 />
                 <CommandMessageBox
@@ -2884,10 +2904,11 @@
                         />
                       ) : (
                         <span
-                          className={`text-left text-sm ${msg.role === "system"
-                            ? "text-gray-500"
-                            : "text-black"
-                            }`}
+                          className={`text-left text-sm ${
+                            msg.role === "system"
+                              ? "text-gray-500"
+                              : "text-black"
+                          }`}
                         >
                           {msg.content}
                         </span>
